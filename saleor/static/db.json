[
{
  "model": "product.category",
  "pk": 7,
  "fields": {
    "seo_title": "",
    "seo_description": "",
    "name": "Accessories",
    "slug": "accessories",
    "description": "",
    "parent": null,
    "background_image": "category-backgrounds/DEMO-04_mdlH8mD.png",
    "lft": 1,
    "rght": 2,
    "tree_id": 1,
    "level": 0
  }
},
{
  "model": "product.category",
  "pk": 8,
  "fields": {
    "seo_title": "",
    "seo_description": "",
    "name": "Groceries",
    "slug": "groceries",
    "description": "",
    "parent": null,
    "background_image": "category-backgrounds/groceries_Uzz3jE8.png",
    "lft": 1,
    "rght": 2,
    "tree_id": 2,
    "level": 0
  }
},
{
  "model": "product.category",
  "pk": 9,
  "fields": {
    "seo_title": "",
    "seo_description": "",
    "name": "Apparel",
    "slug": "apparel",
    "description": "",
    "parent": null,
    "background_image": "category-backgrounds/DEMO-02-_2V05exp.png",
    "lft": 1,
    "rght": 2,
    "tree_id": 3,
    "level": 0
  }
},
{
  "model": "product.producttype",
  "pk": 7,
  "fields": {
    "name": "Paint",
    "has_variants": true,
    "is_shipping_required": true,
    "tax_rate": "standard",
    "weight": "1.0 kg"
  }
},
{
  "model": "product.producttype",
  "pk": 8,
  "fields": {
    "name": "Music",
    "has_variants": true,
    "is_shipping_required": true,
    "tax_rate": "standard",
    "weight": "0.2 kg"
  }
},
{
  "model": "product.producttype",
  "pk": 9,
  "fields": {
    "name": "Juice",
    "has_variants": true,
    "is_shipping_required": true,
    "tax_rate": "standard",
    "weight": "1.0 kg"
  }
},
{
  "model": "product.producttype",
  "pk": 10,
  "fields": {
    "name": "Wine",
    "has_variants": false,
    "is_shipping_required": true,
    "tax_rate": "",
    "weight": "1.0 kg"
  }
},
{
  "model": "product.producttype",
  "pk": 11,
  "fields": {
    "name": "Beer",
    "has_variants": false,
    "is_shipping_required": true,
    "tax_rate": "standard",
    "weight": "1.0 kg"
  }
},
{
  "model": "product.producttype",
  "pk": 12,
  "fields": {
    "name": "Cushion",
    "has_variants": true,
    "is_shipping_required": true,
    "tax_rate": "standard",
    "weight": "0.5 kg"
  }
},
{
  "model": "product.producttype",
  "pk": 13,
  "fields": {
    "name": "Shoe",
    "has_variants": true,
    "is_shipping_required": true,
    "tax_rate": "standard",
    "weight": "1.0 kg"
  }
},
{
  "model": "product.producttype",
  "pk": 14,
  "fields": {
    "name": "Top (clothing)",
    "has_variants": true,
    "is_shipping_required": true,
    "tax_rate": "standard",
    "weight": "1.0 kg"
  }
},
{
  "model": "product.product",
  "pk": 61,
  "fields": {
    "seo_title": "",
    "seo_description": "Tonight, my love, let us take fat brushes and paint the skies with the shades of nebula tides. Get the dark, moody shades of the ether.&nbsp;",
    "product_type": 7,
    "name": "Nebula Night Sky Paint",
    "description": "<p>Tonight, my love, let us take fat brushes and paint the skies with the shades of nebula tides. Get the dark, moody shades of the ether.&nbsp;</p>",
    "category": 7,
    "price": {
      "_type": "Money",
      "amount": "15.00",
      "currency": "USD"
    },
    "available_on": null,
    "is_published": true,
<<<<<<< HEAD
    "attributes": "{\"17\": \"55\"}",
=======
    "attributes": "{}",
>>>>>>> f9fdf5ed
    "updated_at": "2018-11-05T11:30:13.329Z",
    "charge_taxes": true,
    "tax_rate": "standard",
    "weight": "0.0 kg"
  }
},
{
  "model": "product.product",
  "pk": 62,
  "fields": {
    "seo_title": "",
    "seo_description": "The rich, deep hue of space dust. Vacuum packed and airlocked for long-lasting freshness of color.",
    "product_type": 7,
    "name": "Space Dust Navy Paint",
    "description": "<p>The rich, deep hue of space dust. Vacuum packed and airlocked for long-lasting freshness of color.</p>",
    "category": 7,
    "price": {
      "_type": "Money",
      "amount": "15.00",
      "currency": "USD"
    },
    "available_on": null,
    "is_published": true,
<<<<<<< HEAD
    "attributes": "{\"17\": \"56\"}",
=======
    "attributes": "{}",
>>>>>>> f9fdf5ed
    "updated_at": "2018-11-05T11:30:13.431Z",
    "charge_taxes": true,
    "tax_rate": "standard",
    "weight": "1.0 kg"
  }
},
{
  "model": "product.product",
  "pk": 63,
  "fields": {
    "seo_title": null,
    "seo_description": null,
    "product_type": 7,
    "name": "Red Dwarf Red Paint",
    "description": "We are all connected to the universe, because every cell in our bodies was cooked in the hearts of dying stars. Red Dwarf Paint: the color of Carl Sagan\u2019s dreams.",
    "category": 7,
    "price": {
      "_type": "Money",
      "amount": "15.00",
      "currency": "USD"
    },
    "available_on": null,
    "is_published": true,
<<<<<<< HEAD
    "attributes": "{\"17\": \"57\"}",
=======
    "attributes": "{}",
>>>>>>> f9fdf5ed
    "updated_at": "2018-11-05T11:30:13.446Z",
    "charge_taxes": true,
    "tax_rate": "standard",
    "weight": "0.0 kg"
  }
},
{
  "model": "product.product",
  "pk": 64,
  "fields": {
    "seo_title": "",
    "seo_description": "There is life in outer space. This vibrant light speed yellow paint brings life to any surface. Goes on easy and dries at light speed.",
    "product_type": 7,
    "name": "Light Speed Yellow Paint",
    "description": "<p>There is life in outer space. This vibrant light speed yellow paint brings life to any surface. Goes on easy and dries at light speed.</p>",
    "category": 7,
    "price": {
      "_type": "Money",
      "amount": "15.00",
      "currency": "USD"
    },
    "available_on": null,
    "is_published": true,
<<<<<<< HEAD
    "attributes": "{\"17\": \"58\"}",
=======
    "attributes": "{}",
>>>>>>> f9fdf5ed
    "updated_at": "2018-11-05T11:30:13.462Z",
    "charge_taxes": true,
    "tax_rate": "standard",
    "weight": "0.0 kg"
  }
},
{
  "model": "product.product",
  "pk": 65,
  "fields": {
    "seo_title": "",
    "seo_description": "Turquoise is the new black. No more gloomy night skies, brighten up your evenings with hyperspace paint.&nbsp;",
    "product_type": 7,
    "name": "Hyperspace Turquoise Paint",
    "description": "<p>Turquoise is the new black. No more gloomy night skies, brighten up your evenings with hyperspace paint.&nbsp;</p>",
    "category": 7,
    "price": {
      "_type": "Money",
      "amount": "15.00",
      "currency": "USD"
    },
    "available_on": null,
    "is_published": true,
<<<<<<< HEAD
    "attributes": "{\"17\": \"59\"}",
=======
    "attributes": "{}",
>>>>>>> f9fdf5ed
    "updated_at": "2018-11-05T11:30:13.477Z",
    "charge_taxes": true,
    "tax_rate": "standard",
    "weight": "1.0 kg"
  }
},
{
  "model": "product.product",
  "pk": 71,
  "fields": {
    "seo_title": "",
    "seo_description": "Fell from a tree straight into the bottle. No additives, no preservatives, just the refreshing taste of pure sun-kissed Californian oranges.",
    "product_type": 9,
    "name": "Orange Juice",
    "description": "<p>Fell from a tree straight into the bottle. No additives, no preservatives, just the refreshing taste of pure sun-kissed Californian oranges.</p>",
    "category": 8,
    "price": {
      "_type": "Money",
      "amount": "3.00",
      "currency": "USD"
    },
    "available_on": null,
    "is_published": true,
    "attributes": "{\"16\": \"49\"}",
    "updated_at": "2018-11-05T11:30:13.493Z",
    "charge_taxes": true,
    "tax_rate": "standard",
    "weight": "1.0 kg"
  }
},
{
  "model": "product.product",
  "pk": 72,
  "fields": {
    "seo_title": "",
    "seo_description": "Fell straight from the tree, on to Newton\u2019s head, then into the bottle. The autumn taste of English apples. Brought to you by gravity.",
    "product_type": 9,
    "name": "Apple Juice",
    "description": "Fell straight from the tree, on to Newton\u2019s head, then into the bottle. The autumn taste of English apples. Brought to you by gravity.",
    "category": 8,
    "price": {
      "_type": "Money",
      "amount": "3.00",
      "currency": "USD"
    },
    "available_on": null,
    "is_published": true,
    "attributes": "{\"16\": \"3\"}",
    "updated_at": "2018-11-05T11:30:13.508Z",
    "charge_taxes": true,
    "tax_rate": "standard",
    "weight": "1.0 kg"
  }
},
{
  "model": "product.product",
  "pk": 73,
  "fields": {
    "seo_title": "",
    "seo_description": "Improve your eyesight the natural way with 100% pure, squeezed carrot juice. The sweet, orange nectar of Mother Earth.",
    "product_type": 9,
    "name": "Carrot Juice",
    "description": "Improve your eyesight the natural way with 100% pure, squeezed carrot juice. The sweet, orange nectar of Mother Earth.",
    "category": 8,
    "price": {
      "_type": "Money",
      "amount": "3.00",
      "currency": "USD"
    },
    "available_on": null,
    "is_published": true,
    "attributes": "{\"16\": \"52\"}",
    "updated_at": "2018-11-05T11:30:13.523Z",
    "charge_taxes": true,
    "tax_rate": "standard",
    "weight": "1.0 kg"
  }
},
{
  "model": "product.product",
  "pk": 74,
  "fields": {
    "seo_title": "",
    "seo_description": "Build your protein the natural way, with exotic banana juice made from ripe fruit and packed with all the goodness of the tropical sun.",
    "product_type": 9,
    "name": "Banana Juice",
    "description": "Build your protein the natural way, with exotic banana juice made from ripe fruit and packed with all the goodness of the tropical sun.",
    "category": 8,
    "price": {
      "_type": "Money",
      "amount": "3.00",
      "currency": "USD"
    },
    "available_on": null,
    "is_published": true,
    "attributes": "{\"16\": \"50\"}",
    "updated_at": "2018-11-05T11:30:13.538Z",
    "charge_taxes": true,
    "tax_rate": "standard",
    "weight": "1.0 kg"
  }
},
{
  "model": "product.product",
  "pk": 75,
  "fields": {
    "seo_title": "",
    "seo_description": "I can\u2019t stand pineapples, so this one is not for me. They have a weird, fluffy, tangy taste. But if it is your kind of thing, then knock yourself out.",
    "product_type": 9,
    "name": "Pineapple Juice",
    "description": "I can\u2019t stand pineapples, so this one is not for me. They have a weird, fluffy, tangy taste. But if it is your kind of thing, then knock yourself out.",
    "category": 8,
    "price": {
      "_type": "Money",
      "amount": "3.00",
      "currency": "USD"
    },
    "available_on": null,
    "is_published": true,
    "attributes": "{\"16\": \"1\"}",
    "updated_at": "2018-11-05T11:30:13.553Z",
    "charge_taxes": true,
    "tax_rate": "standard",
    "weight": "1.0 kg"
  }
},
{
  "model": "product.product",
  "pk": 76,
  "fields": {
    "seo_title": "",
    "seo_description": "Did you know falling coconuts kill 150 people a year? But did you know that coconut juice is the new superfood? You win some, you lose some.",
    "product_type": 9,
    "name": "Coconut Juice",
    "description": "Did you know falling coconuts kill 150 people a year? But did you know that coconut juice is the new superfood? You win some, you lose some.",
    "category": 8,
    "price": {
      "_type": "Money",
      "amount": "3.00",
      "currency": "USD"
    },
    "available_on": null,
    "is_published": true,
    "attributes": "{\"16\": \"2\"}",
    "updated_at": "2018-11-05T11:30:13.568Z",
    "charge_taxes": true,
    "tax_rate": "standard",
    "weight": "1.0 kg"
  }
},
{
  "model": "product.product",
  "pk": 77,
  "fields": {
    "seo_title": "",
    "seo_description": "Is it a bird? Is it a plane? No! It\u2019s some jacked dude who just sucked down a bottle of our brand new power juice! Look at him go!",
    "product_type": 9,
    "name": "Power Juice",
    "description": "Is it a bird? Is a plane? No! It\u2019s some jacked dude who just sucked down a bottle of our brand new power juice! Look at him go!",
    "category": 8,
    "price": {
      "_type": "Money",
      "amount": "3.00",
      "currency": "USD"
    },
    "available_on": null,
    "is_published": true,
    "attributes": "{\"16\": \"54\"}",
    "updated_at": "2018-11-05T11:30:13.583Z",
    "charge_taxes": true,
    "tax_rate": "standard",
    "weight": "1.0 kg"
  }
},
{
  "model": "product.product",
  "pk": 78,
  "fields": {
    "seo_title": "",
    "seo_description": "Brussel sprouts, spinach, peas, kale, lettuce, cabbage, zucchini, more brussel sprouts. All the greens you\u2019ll ever need in one delicious juice.",
    "product_type": 9,
    "name": "Green Juice",
    "description": "Brussel sprouts, spinach, peas, kale, lettuce, cabbage, zucchini, more brussel sprouts. All the greens you\u2019ll ever need in one delicious juice.",
    "category": 8,
    "price": {
      "_type": "Money",
      "amount": "3.00",
      "currency": "USD"
    },
    "available_on": null,
    "is_published": true,
    "attributes": "{\"16\": \"53\"}",
    "updated_at": "2018-11-05T11:30:13.597Z",
    "charge_taxes": true,
    "tax_rate": "standard",
    "weight": "1.0 kg"
  }
},
{
  "model": "product.product",
  "pk": 79,
  "fields": {
    "seo_title": "",
    "seo_description": "Bean there, drunk that! The energy drink for the health-conscious. Brand new bean juice; from allotment to bottle in under 8 hours.",
    "product_type": 9,
    "name": "Bean Juice",
    "description": "Bean there, drunk that! The energy drink for the health-conscious. Brand new bean juice; from allotment to bottle in under 8 hours.",
    "category": 8,
    "price": {
      "_type": "Money",
      "amount": "3.00",
      "currency": "USD"
    },
    "available_on": null,
    "is_published": true,
    "attributes": "{\"16\": \"51\"}",
    "updated_at": "2018-11-05T11:30:13.613Z",
    "charge_taxes": true,
    "tax_rate": "standard",
    "weight": "1.0 kg"
  }
},
{
  "model": "product.product",
  "pk": 81,
  "fields": {
    "seo_title": "",
    "seo_description": "A fine, mature red with a hint of blackberry, an undertone of the alkaline Burgundy soil, a delicate aftertaste of burnt garlic, and a whole lot of grapes.",
    "product_type": 10,
    "name": "Red Wine",
    "description": "<p>A fine, mature red with a hint of blackberry, an undertone of the alkaline Burgundy soil, a delicate aftertaste of burnt garlic, and a whole lot of grapes.</p>",
    "category": 8,
    "price": {
      "_type": "Money",
      "amount": "15.00",
      "currency": "USD"
    },
    "available_on": null,
    "is_published": true,
    "attributes": "{\"20\": \"67\"}",
    "updated_at": "2018-11-05T11:30:13.628Z",
    "charge_taxes": true,
    "tax_rate": "",
    "weight": "0.0 kg"
  }
},
{
  "model": "product.product",
  "pk": 82,
  "fields": {
    "seo_title": "",
    "seo_description": "Watch the slow setting sun of a wild summer evening sink into the horizon as you sip white wine that tastes like bittersweet memories of halcyon days.",
    "product_type": 10,
    "name": "White Wine",
    "description": "<p>Watch the slow setting sun of a wild summer evening sink into the horizon as you sip white wine that tastes like bittersweet memories of halcyon days.</p>",
    "category": 8,
    "price": {
      "_type": "Money",
      "amount": "15.00",
      "currency": "USD"
    },
    "available_on": null,
    "is_published": true,
    "attributes": "{\"20\": \"67\"}",
    "updated_at": "2018-11-05T11:30:13.644Z",
    "charge_taxes": true,
    "tax_rate": "",
    "weight": "0.0 kg"
  }
},
{
  "model": "product.product",
  "pk": 83,
  "fields": {
    "seo_title": "",
    "seo_description": "Find your sea legs and then lose the power to use them with extra strong seaman\u2019s lager. Don\u2019t drink and sail, me hearties!",
    "product_type": 11,
    "name": "Seaman Lager",
    "description": "<p>Find your sea legs and then lose the power to use them with extra strong seaman\u2019s lager. Don\u2019t drink and sail, me hearties!</p>",
    "category": 8,
    "price": {
      "_type": "Money",
      "amount": "3.00",
      "currency": "USD"
    },
    "available_on": null,
    "is_published": true,
    "attributes": "{\"15\": \"46\", \"21\": \"68\"}",
    "updated_at": "2018-11-05T11:30:13.661Z",
    "charge_taxes": true,
    "tax_rate": "standard",
    "weight": "1.0 kg"
  }
},
{
  "model": "product.product",
  "pk": 84,
  "fields": {
    "seo_title": "",
    "seo_description": "Best beer on the seven seas. A dark ale for when the dark clouds gather overhead. The nutty nautical taste that sailors love.",
    "product_type": 11,
    "name": "Seaman Beer",
    "description": "<p>Best beer on the seven seas. A dark ale for when the dark clouds gather overhead. The nutty nautical taste that sailors love.</p>",
    "category": 8,
    "price": {
      "_type": "Money",
      "amount": "3.20",
      "currency": "USD"
    },
    "available_on": null,
    "is_published": true,
    "attributes": "{\"15\": \"46\", \"21\": \"69\"}",
    "updated_at": "2018-11-05T11:30:13.686Z",
    "charge_taxes": true,
    "tax_rate": "standard",
    "weight": "1.0 kg"
  }
},
{
  "model": "product.product",
  "pk": 85,
  "fields": {
    "seo_title": "",
    "seo_description": "Add a little color to your life with a Saleor parrot cushion. Turns any old sofa into a rainbow of classy interior design.&nbsp;",
    "product_type": 12,
    "name": "Colored Parrot Cushion",
    "description": "<p>Add a little color to your life with a Saleor parrot cushion. Turns any old sofa into a rainbow of classy interior design.&nbsp;</p>",
    "category": 7,
    "price": {
      "_type": "Money",
      "amount": "20.00",
      "currency": "USD"
    },
    "available_on": null,
    "is_published": true,
    "attributes": "{\"23\": \"72\"}",
    "updated_at": "2018-11-05T11:30:13.713Z",
    "charge_taxes": true,
    "tax_rate": "standard",
    "weight": "0.0 kg"
  }
},
{
  "model": "product.product",
  "pk": 86,
  "fields": {
    "seo_title": "",
    "seo_description": "Minimalist interiors need simple, sleek soft furnishings. Don\u2019t parrot what others do, set your own monochrome trends with Saleor designs.",
    "product_type": 12,
    "name": "White Parrot Cushion",
    "description": "<p>Minimalist interiors need simple, sleek soft furnishings. Don\u2019t parrot what others do, set your own monochrome trends with Saleor designs.</p>",
    "category": 7,
    "price": {
      "_type": "Money",
      "amount": "20.00",
      "currency": "USD"
    },
    "available_on": null,
    "is_published": true,
    "attributes": "{\"23\": \"72\"}",
    "updated_at": "2018-11-05T11:30:13.730Z",
    "charge_taxes": true,
    "tax_rate": "standard",
    "weight": "0.0 kg"
  }
},
{
  "model": "product.product",
  "pk": 87,
  "fields": {
    "seo_title": "",
    "seo_description": "Mellow yellow. Step into summer with Saleor. Every time your head goes down, you see these beauties, and your mood bounces right back up.&nbsp;",
    "product_type": 13,
    "name": "Yellow Plimsolls",
    "description": "<p>Mellow yellow. Step into summer with Saleor. Every time your head goes down, you see these beauties, and your mood bounces right back up.&nbsp;</p>",
    "category": 9,
    "price": {
      "_type": "Money",
      "amount": "59.00",
      "currency": "USD"
    },
    "available_on": null,
    "is_published": true,
    "attributes": "{}",
    "updated_at": "2018-11-05T11:30:13.746Z",
    "charge_taxes": true,
    "tax_rate": "standard",
    "weight": "0.0 kg"
  }
},
{
  "model": "product.product",
  "pk": 88,
  "fields": {
    "seo_title": "",
    "seo_description": "PE at school wouldn\u2019t have been such a drag with these on your feet. Slip on the style and stride tall with Saleor branded plimsolls. PE now stands for pretty elegant.&nbsp;&nbsp;",
    "product_type": 13,
    "name": "White Plimsolls",
    "description": "<p>PE at school wouldn\u2019t have been such a drag with these on your feet. Slip on the style and stride tall with Saleor branded plimsolls. PE now stands for pretty elegant.&nbsp;&nbsp;</p>",
    "category": 9,
    "price": {
      "_type": "Money",
      "amount": "49.00",
      "currency": "USD"
    },
    "available_on": null,
    "is_published": true,
    "attributes": "{}",
    "updated_at": "2018-11-05T11:30:13.792Z",
    "charge_taxes": true,
    "tax_rate": "standard",
    "weight": "1.0 kg"
  }
},
{
  "model": "product.product",
  "pk": 89,
  "fields": {
    "seo_title": "",
<<<<<<< HEAD
    "seo_description": "Pay homage to the music and art of a Joy Division and Peter Saville, but with a Mirumee twist. Perfect live transmission apparel for dead souls.",
=======
    "seo_description": "Pay homage to the music and art of Joy Division and Peter Saville, but with a Mirumee twist. Perfect live transmission apparel for dead souls.",
>>>>>>> f9fdf5ed
    "product_type": 14,
    "name": "Code Division T-shirt",
    "description": "<p>Pay homage to the music and art of a Joy Division and Peter Saville, but with a Mirumee twist. Perfect live transmission apparel for dead souls.</p>",
    "category": 9,
    "price": {
      "_type": "Money",
      "amount": "30.00",
      "currency": "USD"
    },
    "available_on": null,
    "is_published": true,
    "attributes": "{\"25\": \"82\"}",
    "updated_at": "2018-11-05T11:30:13.840Z",
    "charge_taxes": true,
    "tax_rate": "standard",
    "weight": "0.0 kg"
  }
},
{
  "model": "product.product",
  "pk": 107,
  "fields": {
    "seo_title": "",
    "seo_description": "Ever have those days where you feel a bit geometric? Can't quite shape yourself up right? Show your different sides with a Saleor styles.",
    "product_type": 14,
    "name": "Polo Shirt",
    "description": "<p>Ever have those days where you feel a bit geometric? Can't quite shape yourself up right? Show your different sides with a Saleor styles.&nbsp;</p>",
    "category": 9,
    "price": {
      "_type": "Money",
      "amount": "30.00",
      "currency": "USD"
    },
    "available_on": null,
    "is_published": true,
    "attributes": "{\"25\": \"82\"}",
    "updated_at": "2018-11-05T11:30:13.867Z",
    "charge_taxes": true,
    "tax_rate": "standard",
    "weight": "0.0 kg"
  }
},
{
  "model": "product.product",
  "pk": 108,
  "fields": {
    "seo_title": "",
    "seo_description": "Polo? Yolo\u2026 so don\u2019t waste time on the wrong apparel. Choose a polo shirt that looks as good as you feel.",
    "product_type": 14,
    "name": "Polo Shirt",
    "description": "Polo? Yolo\u2026 so don\u2019t waste time on the wrong apparel. Choose a polo shirt that looks as good as you feel.",
    "category": 9,
    "price": {
      "_type": "Money",
      "amount": "30.00",
      "currency": "USD"
    },
    "available_on": null,
    "is_published": true,
    "attributes": "{\"25\": \"82\"}",
    "updated_at": "2018-11-05T11:30:13.884Z",
    "charge_taxes": true,
    "tax_rate": "standard",
    "weight": "0.0 kg"
  }
},
{
  "model": "product.product",
  "pk": 109,
  "fields": {
    "seo_title": "",
    "seo_description": "Wondering if this will look as good on you as it does on the screen? The answer is yes. A quality polo with smart styling.",
    "product_type": 14,
    "name": "Polo Shirt",
    "description": "Wondering if this will look as good on you as it does on the screen? The answer is yes. A quality polo with smart styling.",
    "category": 9,
    "price": {
      "_type": "Money",
      "amount": "30.00",
      "currency": "USD"
    },
    "available_on": null,
    "is_published": true,
    "attributes": "{\"25\": \"82\"}",
    "updated_at": "2018-11-05T11:30:13.901Z",
    "charge_taxes": true,
    "tax_rate": "standard",
    "weight": "0.0 kg"
  }
},
{
  "model": "product.product",
  "pk": 110,
  "fields": {
    "seo_title": "",
    "seo_description": "They say polo is the sport of kings. Or was that stamp collecting? Either way, this shirt is fit for a king of Saturday night.",
    "product_type": 14,
    "name": "Polo Shirt",
    "description": "<p>They say polo is the sport of kings. Or was that stamp collecting? Either way, this shirt is fit for a king of Saturday night.</p>",
    "category": 9,
    "price": {
      "_type": "Money",
      "amount": "30.00",
      "currency": "USD"
    },
    "available_on": null,
    "is_published": true,
    "attributes": "{\"25\": \"82\"}",
    "updated_at": "2018-11-05T11:30:13.918Z",
    "charge_taxes": true,
    "tax_rate": "standard",
    "weight": "0.0 kg"
  }
},
{
  "model": "product.product",
  "pk": 111,
  "fields": {
    "seo_title": "",
    "seo_description": "One style fits all. Get a look that works even when you are taking it easy. Relaxed wear for the masses.",
    "product_type": 14,
    "name": "T-shirt",
    "description": "One style fits all. Get a look that works even when you are taking it easy. Relaxed wear for the masses.",
    "category": 9,
    "price": {
      "_type": "Money",
      "amount": "30.00",
      "currency": "USD"
    },
    "available_on": null,
    "is_published": true,
    "attributes": "{\"25\": \"82\"}",
    "updated_at": "2018-11-05T11:30:13.935Z",
    "charge_taxes": true,
    "tax_rate": "standard",
    "weight": "0.0 kg"
  }
},
{
  "model": "product.product",
  "pk": 112,
  "fields": {
    "seo_title": "",
    "seo_description": "A classic tee for a timeless look, at a great price. Feel like a million bucks without breaking the bank.",
    "product_type": 14,
    "name": "T-shirt",
    "description": "A classic tee for a timeless look, at a great price. Feel like a million bucks without breaking the bank.",
    "category": 9,
    "price": {
      "_type": "Money",
      "amount": "30.00",
      "currency": "USD"
    },
    "available_on": null,
    "is_published": true,
    "attributes": "{\"25\": \"82\"}",
    "updated_at": "2018-11-05T11:30:13.972Z",
    "charge_taxes": true,
    "tax_rate": "standard",
    "weight": "0.0 kg"
  }
},
{
  "model": "product.product",
  "pk": 113,
  "fields": {
    "seo_title": "",
    "seo_description": "Want to look like you just fell out of bed? Sometimes style can be effortless. Throw it on get on with having a good day.",
    "product_type": 14,
    "name": "T-shirt",
    "description": "Want to look like you just fell out of bed? Sometimes style can be effortless. Throw it on get on with having a good day.",
    "category": 9,
    "price": {
      "_type": "Money",
      "amount": "30.00",
      "currency": "USD"
    },
    "available_on": null,
    "is_published": true,
    "attributes": "{\"25\": \"82\"}",
    "updated_at": "2018-11-05T11:30:13.999Z",
    "charge_taxes": true,
    "tax_rate": "standard",
    "weight": "0.0 kg"
  }
},
{
  "model": "product.product",
  "pk": 114,
  "fields": {
    "seo_title": "",
    "seo_description": "Your t-shirt is your second skin. It\u2019s the version of you that you show to the world. Wear one that flows with your movements and is built to last.",
    "product_type": 14,
    "name": "T-shirt",
    "description": "Your t-shirt is your second skin. It\u2019s the version of you that you show to the world. Wear one that flows with your movements and is built to last.",
    "category": 9,
    "price": {
      "_type": "Money",
      "amount": "30.00",
      "currency": "USD"
    },
    "available_on": null,
    "is_published": true,
    "attributes": "{\"25\": \"82\"}",
    "updated_at": "2018-11-05T11:30:14.025Z",
    "charge_taxes": true,
    "tax_rate": "standard",
    "weight": "0.0 kg"
  }
},
{
  "model": "product.product",
  "pk": 115,
  "fields": {
    "seo_title": "",
    "seo_description": "Special offer. Buy a hood and get a free jet black sweater attached. Perfect for when you are up to no good.",
    "product_type": 14,
    "name": "Black Hoodie",
    "description": "Special offer. Buy a hood and get a free jet black sweater attached. Perfect for when you are up to no good.",
    "category": 9,
    "price": {
      "_type": "Money",
      "amount": "30.00",
      "currency": "USD"
    },
    "available_on": null,
    "is_published": true,
    "attributes": "{\"25\": \"82\"}",
    "updated_at": "2018-11-05T11:30:14.050Z",
    "charge_taxes": true,
    "tax_rate": "standard",
    "weight": "0.0 kg"
  }
},
{
  "model": "product.product",
  "pk": 116,
  "fields": {
    "seo_title": "",
    "seo_description": "Special offer. Buy a superhero blue sweater and get a free hood attached. Ideal for when you are out saving the world.",
    "product_type": 14,
    "name": "Blue Hoodie",
    "description": "Special offer. Buy a superhero blue sweater and get a free hood attached. Ideal for when you are out saving the world.",
    "category": 9,
    "price": {
      "_type": "Money",
      "amount": "30.00",
      "currency": "USD"
    },
    "available_on": null,
    "is_published": true,
    "attributes": "{\"25\": \"82\"}",
    "updated_at": "2018-11-05T11:30:14.066Z",
    "charge_taxes": true,
    "tax_rate": "standard",
    "weight": "0.0 kg"
  }
},
{
  "model": "product.product",
  "pk": 117,
  "fields": {
    "seo_title": "",
    "seo_description": "Who dunnit? It was Colonel Mustard, in the dining room, with the lead piping, wearing this hot as mustard hoodie.",
    "product_type": 14,
    "name": "Mustard Hoodie",
    "description": "Who dunnit? It was Colonel Mustard, in the dining room, with the lead piping, wearing this hot as mustard hoodie.",
    "category": 9,
    "price": {
      "_type": "Money",
      "amount": "30.00",
      "currency": "USD"
    },
    "available_on": null,
    "is_published": true,
    "attributes": "{\"25\": \"82\"}",
    "updated_at": "2018-11-05T11:30:14.083Z",
    "charge_taxes": true,
    "tax_rate": "standard",
    "weight": "0.0 kg"
  }
},
{
  "model": "product.product",
  "pk": 118,
  "fields": {
    "seo_title": "",
    "seo_description": "Get your slouch on and be seen with a whiter than white hoodie straight from the streets. Relaxed stylin\u2019 and profilin\u2019 with flair.",
    "product_type": 14,
    "name": "White Hoodie",
    "description": "Get your slouch on and be seen with a whiter than white hoodie straight from the streets. Relaxed stylin\u2019 and profilin\u2019 with flair.",
    "category": 9,
    "price": {
      "_type": "Money",
      "amount": "30.00",
      "currency": "USD"
    },
    "available_on": null,
    "is_published": true,
    "attributes": "{\"25\": \"82\"}",
    "updated_at": "2018-11-05T11:30:14.101Z",
    "charge_taxes": true,
    "tax_rate": "standard",
    "weight": "0.0 kg"
  }
},
{
  "model": "product.productvariant",
  "pk": 171,
  "fields": {
    "sku": "546451996",
    "name": "1l",
    "price_override": {
      "_type": "Money",
      "amount": "15.00",
      "currency": "USD"
    },
    "product": 61,
    "attributes": "{\"18\": \"60\"}",
    "track_inventory": true,
    "quantity": 113,
    "quantity_allocated": 14,
    "cost_price": {
      "_type": "Money",
      "amount": "5.00",
      "currency": "USD"
    },
    "weight": "1.0 kg"
  }
},
{
  "model": "product.productvariant",
  "pk": 172,
  "fields": {
    "sku": "546451997",
    "name": "2.5l",
    "price_override": {
      "_type": "Money",
      "amount": "35.00",
      "currency": "USD"
    },
    "product": 61,
    "attributes": "{\"18\": \"61\"}",
    "track_inventory": true,
    "quantity": 19,
    "quantity_allocated": 0,
    "cost_price": {
      "_type": "Money",
      "amount": "10.00",
      "currency": "USD"
    },
    "weight": "2.5 kg"
  }
},
{
  "model": "product.productvariant",
  "pk": 173,
  "fields": {
    "sku": "546451999",
    "name": "5l",
    "price_override": {
      "_type": "Money",
      "amount": "49.00",
      "currency": "USD"
    },
    "product": 61,
    "attributes": "{\"18\": \"62\"}",
    "track_inventory": true,
    "quantity": 7,
    "quantity_allocated": 7,
    "cost_price": {
      "_type": "Money",
      "amount": "20.00",
      "currency": "USD"
    },
    "weight": "5.0 kg"
  }
},
{
  "model": "product.productvariant",
  "pk": 174,
  "fields": {
    "sku": "998223591",
    "name": "1l",
    "price_override": {
      "_type": "Money",
      "amount": "15.00",
      "currency": "USD"
    },
    "product": 62,
    "attributes": "{\"18\": \"60\"}",
    "track_inventory": true,
    "quantity": 42,
    "quantity_allocated": 18,
    "cost_price": {
      "_type": "Money",
      "amount": "5.00",
      "currency": "USD"
    },
    "weight": "1.0 kg"
  }
},
{
  "model": "product.productvariant",
  "pk": 175,
  "fields": {
    "sku": "998223599",
    "name": "2.5l",
    "price_override": {
      "_type": "Money",
      "amount": "25.00",
      "currency": "USD"
    },
    "product": 62,
    "attributes": "{\"18\": \"61\"}",
    "track_inventory": true,
    "quantity": 110,
    "quantity_allocated": 0,
    "cost_price": {
      "_type": "Money",
      "amount": "10.00",
      "currency": "USD"
    },
    "weight": "0.0 kg"
  }
},
{
  "model": "product.productvariant",
  "pk": 176,
  "fields": {
    "sku": "998223594",
    "name": "5l",
    "price_override": {
      "_type": "Money",
      "amount": "49.00",
      "currency": "USD"
    },
    "product": 62,
    "attributes": "{\"18\": \"62\"}",
    "track_inventory": true,
    "quantity": 120,
    "quantity_allocated": 9,
    "cost_price": {
      "_type": "Money",
      "amount": "25.00",
      "currency": "USD"
    },
    "weight": "0.0 kg"
  }
},
{
  "model": "product.productvariant",
  "pk": 177,
  "fields": {
    "sku": "998223582",
    "name": "1l",
    "price_override": {
      "_type": "Money",
      "amount": "15.00",
      "currency": "USD"
    },
    "product": 63,
    "attributes": "{\"18\": \"60\"}",
    "track_inventory": true,
    "quantity": 1235,
    "quantity_allocated": 4,
    "cost_price": {
      "_type": "Money",
      "amount": "5.00",
      "currency": "USD"
    },
    "weight": "1.0 kg"
  }
},
{
  "model": "product.productvariant",
  "pk": 178,
  "fields": {
    "sku": "998223583",
    "name": "2.5l",
    "price_override": {
      "_type": "Money",
      "amount": "25.00",
      "currency": "USD"
    },
    "product": 63,
    "attributes": "{\"18\": \"61\"}",
    "track_inventory": true,
    "quantity": 1222,
    "quantity_allocated": 11,
    "cost_price": {
      "_type": "Money",
      "amount": "10.00",
      "currency": "USD"
    },
    "weight": "2.5 kg"
  }
},
{
  "model": "product.productvariant",
  "pk": 179,
  "fields": {
    "sku": "998223584",
    "name": "5l",
    "price_override": {
      "_type": "Money",
      "amount": "49.00",
      "currency": "USD"
    },
    "product": 63,
    "attributes": "{\"18\": \"62\"}",
    "track_inventory": true,
    "quantity": 463,
    "quantity_allocated": 18,
    "cost_price": {
      "_type": "Money",
      "amount": "20.00",
      "currency": "USD"
    },
    "weight": "5.0 kg"
  }
},
{
  "model": "product.productvariant",
  "pk": 180,
  "fields": {
    "sku": "998323582",
    "name": "1l",
    "price_override": {
      "_type": "Money",
      "amount": "15.00",
      "currency": "USD"
    },
    "product": 64,
    "attributes": "{\"18\": \"60\"}",
    "track_inventory": true,
    "quantity": 987,
    "quantity_allocated": 1,
    "cost_price": {
      "_type": "Money",
      "amount": "5.00",
      "currency": "USD"
    },
    "weight": "1.0 kg"
  }
},
{
  "model": "product.productvariant",
  "pk": 181,
  "fields": {
    "sku": "998323583",
    "name": "2.5l",
    "price_override": {
      "_type": "Money",
      "amount": "30.00",
      "currency": "USD"
    },
    "product": 64,
    "attributes": "{\"18\": \"61\"}",
    "track_inventory": true,
    "quantity": 758,
    "quantity_allocated": 7,
    "cost_price": {
      "_type": "Money",
      "amount": "10.00",
      "currency": "USD"
    },
    "weight": "2.5 kg"
  }
},
{
  "model": "product.productvariant",
  "pk": 182,
  "fields": {
    "sku": "998323584",
    "name": "5l",
    "price_override": {
      "_type": "Money",
      "amount": "49.00",
      "currency": "USD"
    },
    "product": 64,
    "attributes": "{\"18\": \"62\"}",
    "track_inventory": true,
    "quantity": 576,
    "quantity_allocated": 5,
    "cost_price": {
      "_type": "Money",
      "amount": "15.00",
      "currency": "USD"
    },
    "weight": "5.0 kg"
  }
},
{
  "model": "product.productvariant",
  "pk": 183,
  "fields": {
    "sku": "998423582",
    "name": "1l",
    "price_override": {
      "_type": "Money",
      "amount": "15.00",
      "currency": "USD"
    },
    "product": 65,
    "attributes": "{\"18\": \"60\"}",
    "track_inventory": true,
    "quantity": 423,
    "quantity_allocated": 12,
    "cost_price": {
      "_type": "Money",
      "amount": "5.00",
      "currency": "USD"
    },
    "weight": "1.0 kg"
  }
},
{
  "model": "product.productvariant",
  "pk": 184,
  "fields": {
    "sku": "998423583",
    "name": "2.5l",
    "price_override": {
      "_type": "Money",
      "amount": "30.00",
      "currency": "USD"
    },
    "product": 65,
    "attributes": "{\"18\": \"61\"}",
    "track_inventory": true,
    "quantity": 513,
    "quantity_allocated": 2,
    "cost_price": {
      "_type": "Money",
      "amount": "10.00",
      "currency": "USD"
    },
    "weight": "2.5 kg"
  }
},
{
  "model": "product.productvariant",
  "pk": 185,
  "fields": {
    "sku": "998423585",
    "name": "5l",
    "price_override": {
      "_type": "Money",
      "amount": "49.00",
      "currency": "USD"
    },
    "product": 65,
    "attributes": "{\"18\": \"62\"}",
    "track_inventory": true,
    "quantity": 153,
    "quantity_allocated": 12,
    "cost_price": {
      "_type": "Money",
      "amount": "15.00",
      "currency": "USD"
    },
    "weight": "5.0 kg"
  }
},
{
  "model": "product.productvariant",
  "pk": 190,
  "fields": {
    "sku": "988323582",
    "name": "500ml",
    "price_override": null,
    "product": 71,
    "attributes": "{\"15\": \"46\"}",
    "track_inventory": true,
    "quantity": 1218,
    "quantity_allocated": 7,
    "cost_price": {
      "_type": "Money",
      "amount": "1.00",
      "currency": "USD"
    },
    "weight": "1.0 kg"
  }
},
{
  "model": "product.productvariant",
  "pk": 191,
  "fields": {
    "sku": "938323582",
    "name": "1l",
    "price_override": {
      "_type": "Money",
      "amount": "5.00",
      "currency": "USD"
    },
    "product": 71,
    "attributes": "{\"15\": \"47\"}",
    "track_inventory": true,
    "quantity": 177,
    "quantity_allocated": 2,
    "cost_price": {
      "_type": "Money",
      "amount": "1.50",
      "currency": "USD"
    },
    "weight": "1.0 kg"
  }
},
{
  "model": "product.productvariant",
  "pk": 192,
  "fields": {
    "sku": "988323522",
    "name": "2l",
    "price_override": {
      "_type": "Money",
      "amount": "7.00",
      "currency": "USD"
    },
    "product": 71,
    "attributes": "{\"15\": \"48\"}",
    "track_inventory": true,
    "quantity": 221,
    "quantity_allocated": 10,
    "cost_price": {
      "_type": "Money",
      "amount": "2.00",
      "currency": "USD"
    },
    "weight": "2.0 kg"
  }
},
{
  "model": "product.productvariant",
  "pk": 193,
  "fields": {
    "sku": "12312312321",
    "name": "",
    "price_override": null,
    "product": 81,
    "attributes": "{}",
    "track_inventory": true,
    "quantity": 21244,
    "quantity_allocated": 13,
    "cost_price": null,
    "weight": "0.0 kg"
  }
},
{
  "model": "product.productvariant",
  "pk": 194,
  "fields": {
    "sku": "1231998121",
    "name": "",
    "price_override": null,
    "product": 82,
    "attributes": "{}",
    "track_inventory": true,
    "quantity": 12153,
    "quantity_allocated": 22,
    "cost_price": null,
    "weight": "0.0 kg"
  }
},
{
  "model": "product.productvariant",
  "pk": 195,
  "fields": {
    "sku": "98616712",
    "name": "",
    "price_override": null,
    "product": 83,
    "attributes": "{}",
    "track_inventory": true,
    "quantity": 12132,
    "quantity_allocated": 11,
    "cost_price": null,
    "weight": "0.0 kg"
  }
},
{
  "model": "product.productvariant",
  "pk": 196,
  "fields": {
    "sku": "98616713",
    "name": "",
    "price_override": null,
    "product": 84,
    "attributes": "{}",
    "track_inventory": true,
    "quantity": 975524,
    "quantity_allocated": 7,
    "cost_price": null,
    "weight": "0.0 kg"
  }
},
{
  "model": "product.productvariant",
  "pk": 197,
  "fields": {
    "sku": "698223582",
    "name": "45cm x 45cm",
    "price_override": {
      "_type": "Money",
      "amount": "20.00",
      "currency": "USD"
    },
    "product": 85,
    "attributes": "{\"22\": \"70\"}",
    "track_inventory": true,
    "quantity": 9865,
    "quantity_allocated": 4,
    "cost_price": {
      "_type": "Money",
      "amount": "11.00",
      "currency": "USD"
    },
    "weight": "0.0 kg"
  }
},
{
  "model": "product.productvariant",
  "pk": 198,
  "fields": {
    "sku": "698223581",
    "name": "55cm x 55cm",
    "price_override": null,
    "product": 85,
    "attributes": "{\"22\": \"71\"}",
    "track_inventory": true,
    "quantity": 682,
    "quantity_allocated": 11,
    "cost_price": {
      "_type": "Money",
      "amount": "12.00",
      "currency": "USD"
    },
    "weight": "0.0 kg"
  }
},
{
  "model": "product.productvariant",
  "pk": 199,
  "fields": {
    "sku": "987126191",
    "name": "45cm x 45cm",
    "price_override": null,
    "product": 86,
    "attributes": "{\"22\": \"70\"}",
    "track_inventory": true,
    "quantity": 572,
    "quantity_allocated": 1,
    "cost_price": {
      "_type": "Money",
      "amount": "13.00",
      "currency": "USD"
    },
    "weight": "0.0 kg"
  }
},
{
  "model": "product.productvariant",
  "pk": 200,
  "fields": {
    "sku": "998223590",
    "name": "55cm x 55cm",
    "price_override": null,
    "product": 86,
    "attributes": "{\"22\": \"71\"}",
    "track_inventory": true,
    "quantity": 1020,
    "quantity_allocated": 21,
    "cost_price": {
      "_type": "Money",
      "amount": "13.00",
      "currency": "USD"
    },
    "weight": "0.0 kg"
  }
},
{
  "model": "product.productvariant",
  "pk": 202,
  "fields": {
    "sku": "93855755",
    "name": "500ml",
    "price_override": null,
    "product": 72,
    "attributes": "{\"15\": \"46\"}",
    "track_inventory": true,
    "quantity": 1218,
    "quantity_allocated": 7,
    "cost_price": {
      "_type": "Money",
      "amount": "1.00",
      "currency": "USD"
    },
    "weight": "1.0 kg"
  }
},
{
  "model": "product.productvariant",
  "pk": 203,
  "fields": {
    "sku": "43226647",
    "name": "1l",
    "price_override": {
      "_type": "Money",
      "amount": "5.00",
      "currency": "USD"
    },
    "product": 72,
    "attributes": "{\"15\": \"47\"}",
    "track_inventory": true,
    "quantity": 178,
    "quantity_allocated": 3,
    "cost_price": {
      "_type": "Money",
      "amount": "1.50",
      "currency": "USD"
    },
    "weight": "1.0 kg"
  }
},
{
  "model": "product.productvariant",
  "pk": 204,
  "fields": {
    "sku": "80884671",
    "name": "2l",
    "price_override": {
      "_type": "Money",
      "amount": "7.00",
      "currency": "USD"
    },
    "product": 72,
    "attributes": "{\"15\": \"48\"}",
    "track_inventory": true,
    "quantity": 224,
    "quantity_allocated": 13,
    "cost_price": {
      "_type": "Money",
      "amount": "2.00",
      "currency": "USD"
    },
    "weight": "2.0 kg"
  }
},
{
  "model": "product.productvariant",
  "pk": 205,
  "fields": {
    "sku": "67882967",
    "name": "500ml",
    "price_override": null,
    "product": 73,
    "attributes": "{\"15\": \"46\"}",
    "track_inventory": true,
    "quantity": 1214,
    "quantity_allocated": 3,
    "cost_price": {
      "_type": "Money",
      "amount": "1.00",
      "currency": "USD"
    },
    "weight": "1.0 kg"
  }
},
{
  "model": "product.productvariant",
  "pk": 206,
  "fields": {
    "sku": "14925419",
    "name": "1l",
    "price_override": {
      "_type": "Money",
      "amount": "5.00",
      "currency": "USD"
    },
    "product": 73,
    "attributes": "{\"15\": \"47\"}",
    "track_inventory": true,
    "quantity": 181,
    "quantity_allocated": 6,
    "cost_price": {
      "_type": "Money",
      "amount": "1.50",
      "currency": "USD"
    },
    "weight": "1.0 kg"
  }
},
{
  "model": "product.productvariant",
  "pk": 207,
  "fields": {
    "sku": "62426105",
    "name": "2l",
    "price_override": {
      "_type": "Money",
      "amount": "7.00",
      "currency": "USD"
    },
    "product": 73,
    "attributes": "{\"15\": \"48\"}",
    "track_inventory": true,
    "quantity": 215,
    "quantity_allocated": 4,
    "cost_price": {
      "_type": "Money",
      "amount": "2.00",
      "currency": "USD"
    },
    "weight": "2.0 kg"
  }
},
{
  "model": "product.productvariant",
  "pk": 208,
  "fields": {
    "sku": "45328412",
    "name": "500ml",
    "price_override": null,
    "product": 74,
    "attributes": "{\"15\": \"46\"}",
    "track_inventory": true,
    "quantity": 1214,
    "quantity_allocated": 3,
    "cost_price": {
      "_type": "Money",
      "amount": "1.00",
      "currency": "USD"
    },
    "weight": "1.0 kg"
  }
},
{
  "model": "product.productvariant",
  "pk": 209,
  "fields": {
    "sku": "27512590",
    "name": "1l",
    "price_override": {
      "_type": "Money",
      "amount": "5.00",
      "currency": "USD"
    },
    "product": 74,
    "attributes": "{\"15\": \"47\"}",
    "track_inventory": true,
    "quantity": 184,
    "quantity_allocated": 9,
    "cost_price": {
      "_type": "Money",
      "amount": "1.50",
      "currency": "USD"
    },
    "weight": "1.0 kg"
  }
},
{
  "model": "product.productvariant",
  "pk": 210,
  "fields": {
    "sku": "40636347",
    "name": "2l",
    "price_override": {
      "_type": "Money",
      "amount": "7.00",
      "currency": "USD"
    },
    "product": 74,
    "attributes": "{\"15\": \"48\"}",
    "track_inventory": true,
    "quantity": 215,
    "quantity_allocated": 4,
    "cost_price": {
      "_type": "Money",
      "amount": "2.00",
      "currency": "USD"
    },
    "weight": "2.0 kg"
  }
},
{
  "model": "product.productvariant",
  "pk": 211,
  "fields": {
    "sku": "43200242",
    "name": "500ml",
    "price_override": null,
    "product": 75,
    "attributes": "{\"15\": \"46\"}",
    "track_inventory": true,
    "quantity": 1215,
    "quantity_allocated": 4,
    "cost_price": {
      "_type": "Money",
      "amount": "1.00",
      "currency": "USD"
    },
    "weight": "1.0 kg"
  }
},
{
  "model": "product.productvariant",
  "pk": 212,
  "fields": {
    "sku": "79129513",
    "name": "1l",
    "price_override": {
      "_type": "Money",
      "amount": "5.00",
      "currency": "USD"
    },
    "product": 75,
    "attributes": "{\"15\": \"47\"}",
    "track_inventory": true,
    "quantity": 181,
    "quantity_allocated": 6,
    "cost_price": {
      "_type": "Money",
      "amount": "1.50",
      "currency": "USD"
    },
    "weight": "1.0 kg"
  }
},
{
  "model": "product.productvariant",
  "pk": 213,
  "fields": {
    "sku": "75799450",
    "name": "2l",
    "price_override": {
      "_type": "Money",
      "amount": "7.00",
      "currency": "USD"
    },
    "product": 75,
    "attributes": "{\"15\": \"48\"}",
    "track_inventory": true,
    "quantity": 224,
    "quantity_allocated": 13,
    "cost_price": {
      "_type": "Money",
      "amount": "2.00",
      "currency": "USD"
    },
    "weight": "2.0 kg"
  }
},
{
  "model": "product.productvariant",
  "pk": 214,
  "fields": {
    "sku": "3944859",
    "name": "500ml",
    "price_override": null,
    "product": 76,
    "attributes": "{\"15\": \"46\"}",
    "track_inventory": true,
    "quantity": 1214,
    "quantity_allocated": 3,
    "cost_price": {
      "_type": "Money",
      "amount": "1.00",
      "currency": "USD"
    },
    "weight": "1.0 kg"
  }
},
{
  "model": "product.productvariant",
  "pk": 215,
  "fields": {
    "sku": "5829405",
    "name": "1l",
    "price_override": {
      "_type": "Money",
      "amount": "5.00",
      "currency": "USD"
    },
    "product": 76,
    "attributes": "{\"15\": \"47\"}",
    "track_inventory": true,
    "quantity": 179,
    "quantity_allocated": 4,
    "cost_price": {
      "_type": "Money",
      "amount": "1.50",
      "currency": "USD"
    },
    "weight": "1.0 kg"
  }
},
{
  "model": "product.productvariant",
  "pk": 216,
  "fields": {
    "sku": "84725784",
    "name": "2l",
    "price_override": {
      "_type": "Money",
      "amount": "7.00",
      "currency": "USD"
    },
    "product": 76,
    "attributes": "{\"15\": \"48\"}",
    "track_inventory": true,
    "quantity": 233,
    "quantity_allocated": 22,
    "cost_price": {
      "_type": "Money",
      "amount": "2.00",
      "currency": "USD"
    },
    "weight": "2.0 kg"
  }
},
{
  "model": "product.productvariant",
  "pk": 217,
  "fields": {
    "sku": "70058446",
    "name": "500ml",
    "price_override": null,
    "product": 77,
    "attributes": "{\"15\": \"46\"}",
    "track_inventory": true,
    "quantity": 1218,
    "quantity_allocated": 7,
    "cost_price": {
      "_type": "Money",
      "amount": "1.00",
      "currency": "USD"
    },
    "weight": "1.0 kg"
  }
},
{
  "model": "product.productvariant",
  "pk": 218,
  "fields": {
    "sku": "94044081",
    "name": "1l",
    "price_override": {
      "_type": "Money",
      "amount": "5.00",
      "currency": "USD"
    },
    "product": 77,
    "attributes": "{\"15\": \"47\"}",
    "track_inventory": true,
    "quantity": 177,
    "quantity_allocated": 2,
    "cost_price": {
      "_type": "Money",
      "amount": "1.50",
      "currency": "USD"
    },
    "weight": "1.0 kg"
  }
},
{
  "model": "product.productvariant",
  "pk": 219,
  "fields": {
    "sku": "80696397",
    "name": "2l",
    "price_override": {
      "_type": "Money",
      "amount": "7.00",
      "currency": "USD"
    },
    "product": 77,
    "attributes": "{\"15\": \"48\"}",
    "track_inventory": true,
    "quantity": 217,
    "quantity_allocated": 6,
    "cost_price": {
      "_type": "Money",
      "amount": "2.00",
      "currency": "USD"
    },
    "weight": "2.0 kg"
  }
},
{
  "model": "product.productvariant",
  "pk": 220,
  "fields": {
    "sku": "60752428",
    "name": "500ml",
    "price_override": null,
    "product": 78,
    "attributes": "{\"15\": \"46\"}",
    "track_inventory": true,
    "quantity": 1216,
    "quantity_allocated": 5,
    "cost_price": {
      "_type": "Money",
      "amount": "1.00",
      "currency": "USD"
    },
    "weight": "1.0 kg"
  }
},
{
  "model": "product.productvariant",
  "pk": 221,
  "fields": {
    "sku": "81470859",
    "name": "1l",
    "price_override": {
      "_type": "Money",
      "amount": "5.00",
      "currency": "USD"
    },
    "product": 78,
    "attributes": "{\"15\": \"47\"}",
    "track_inventory": true,
    "quantity": 180,
    "quantity_allocated": 5,
    "cost_price": {
      "_type": "Money",
      "amount": "1.50",
      "currency": "USD"
    },
    "weight": "1.0 kg"
  }
},
{
  "model": "product.productvariant",
  "pk": 222,
  "fields": {
    "sku": "30635751",
    "name": "2l",
    "price_override": {
      "_type": "Money",
      "amount": "7.00",
      "currency": "USD"
    },
    "product": 78,
    "attributes": "{\"15\": \"48\"}",
    "track_inventory": true,
    "quantity": 215,
    "quantity_allocated": 4,
    "cost_price": {
      "_type": "Money",
      "amount": "2.00",
      "currency": "USD"
    },
    "weight": "2.0 kg"
  }
},
{
  "model": "product.productvariant",
  "pk": 223,
  "fields": {
    "sku": "57211177",
    "name": "500ml",
    "price_override": null,
    "product": 79,
    "attributes": "{\"15\": \"46\"}",
    "track_inventory": true,
    "quantity": 1221,
    "quantity_allocated": 10,
    "cost_price": {
      "_type": "Money",
      "amount": "1.00",
      "currency": "USD"
    },
    "weight": "1.0 kg"
  }
},
{
  "model": "product.productvariant",
  "pk": 224,
  "fields": {
    "sku": "57423879",
    "name": "1l",
    "price_override": {
      "_type": "Money",
      "amount": "5.00",
      "currency": "USD"
    },
    "product": 79,
    "attributes": "{\"15\": \"47\"}",
    "track_inventory": true,
    "quantity": 177,
    "quantity_allocated": 2,
    "cost_price": {
      "_type": "Money",
      "amount": "1.50",
      "currency": "USD"
    },
    "weight": "1.0 kg"
  }
},
{
  "model": "product.productvariant",
  "pk": 225,
  "fields": {
    "sku": "21438542",
    "name": "2l",
    "price_override": {
      "_type": "Money",
      "amount": "7.00",
      "currency": "USD"
    },
    "product": 79,
    "attributes": "{\"15\": \"48\"}",
    "track_inventory": true,
    "quantity": 228,
    "quantity_allocated": 17,
    "cost_price": {
      "_type": "Money",
      "amount": "2.00",
      "currency": "USD"
    },
    "weight": "2.0 kg"
  }
},
{
  "model": "product.productvariant",
  "pk": 242,
  "fields": {
    "sku": "398323583",
    "name": "39",
    "price_override": null,
    "product": 87,
    "attributes": "{\"24\": \"75\"}",
    "track_inventory": true,
    "quantity": 9123,
    "quantity_allocated": 2,
    "cost_price": {
      "_type": "Money",
      "amount": "20.00",
      "currency": "USD"
    },
    "weight": "0.0 kg"
  }
},
{
  "model": "product.productvariant",
  "pk": 243,
  "fields": {
    "sku": "398323584",
    "name": "40",
    "price_override": null,
    "product": 87,
    "attributes": "{\"24\": \"76\"}",
    "track_inventory": true,
    "quantity": 1,
    "quantity_allocated": 0,
    "cost_price": {
      "_type": "Money",
      "amount": "20.00",
      "currency": "USD"
    },
    "weight": "0.0 kg"
  }
},
{
  "model": "product.productvariant",
  "pk": 244,
  "fields": {
    "sku": "398323585",
    "name": "41",
    "price_override": null,
    "product": 87,
    "attributes": "{\"24\": \"77\"}",
    "track_inventory": true,
    "quantity": 1,
    "quantity_allocated": 0,
    "cost_price": {
      "_type": "Money",
      "amount": "20.00",
      "currency": "USD"
    },
    "weight": "0.0 kg"
  }
},
{
  "model": "product.productvariant",
  "pk": 245,
  "fields": {
    "sku": "398323586",
    "name": "42",
    "price_override": null,
    "product": 87,
    "attributes": "{\"24\": \"78\"}",
    "track_inventory": true,
    "quantity": 131,
    "quantity_allocated": 0,
    "cost_price": {
      "_type": "Money",
      "amount": "20.00",
      "currency": "USD"
    },
    "weight": "0.0 kg"
  }
},
{
  "model": "product.productvariant",
  "pk": 246,
  "fields": {
    "sku": "398323588",
    "name": "43",
    "price_override": null,
    "product": 87,
    "attributes": "{\"24\": \"79\"}",
    "track_inventory": true,
    "quantity": 875,
    "quantity_allocated": 14,
    "cost_price": {
      "_type": "Money",
      "amount": "20.00",
      "currency": "USD"
    },
    "weight": "0.0 kg"
  }
},
{
  "model": "product.productvariant",
  "pk": 247,
  "fields": {
    "sku": "993223583",
    "name": "40",
    "price_override": null,
    "product": 88,
    "attributes": "{\"24\": \"76\"}",
    "track_inventory": true,
    "quantity": 7611,
    "quantity_allocated": 0,
    "cost_price": {
      "_type": "Money",
      "amount": "10.00",
      "currency": "USD"
    },
    "weight": "1.0 kg"
  }
},
{
  "model": "product.productvariant",
  "pk": 248,
  "fields": {
    "sku": "978223582",
    "name": "41",
    "price_override": null,
    "product": 88,
    "attributes": "{\"24\": \"77\"}",
    "track_inventory": true,
    "quantity": 971,
    "quantity_allocated": 0,
    "cost_price": {
      "_type": "Money",
      "amount": "20.00",
      "currency": "USD"
    },
    "weight": "1.0 kg"
  }
},
{
  "model": "product.productvariant",
  "pk": 249,
  "fields": {
    "sku": "918323583",
    "name": "40",
    "price_override": null,
    "product": 88,
    "attributes": "{\"24\": \"76\"}",
    "track_inventory": true,
    "quantity": 0,
    "quantity_allocated": 0,
    "cost_price": null,
    "weight": "2.0 kg"
  }
},
{
  "model": "product.productvariant",
  "pk": 250,
  "fields": {
    "sku": "918223582",
    "name": "45",
    "price_override": null,
    "product": 88,
    "attributes": "{\"24\": \"81\"}",
    "track_inventory": true,
    "quantity": 6,
    "quantity_allocated": 6,
    "cost_price": {
      "_type": "Money",
      "amount": "20.00",
      "currency": "USD"
    },
    "weight": "2.0 kg"
  }
},
{
  "model": "product.productvariant",
  "pk": 251,
  "fields": {
    "sku": "988323583",
    "name": "S",
    "price_override": null,
    "product": 89,
    "attributes": "{\"13\": \"36\"}",
    "track_inventory": true,
    "quantity": 1213,
    "quantity_allocated": 0,
    "cost_price": {
      "_type": "Money",
      "amount": "10.00",
      "currency": "USD"
    },
    "weight": "0.0 kg"
  }
},
{
  "model": "product.productvariant",
  "pk": 252,
  "fields": {
    "sku": "338223582",
    "name": "M",
    "price_override": null,
    "product": 89,
    "attributes": "{\"13\": \"37\"}",
    "track_inventory": true,
    "quantity": 4,
    "quantity_allocated": 3,
    "cost_price": {
      "_type": "Money",
      "amount": "10.00",
      "currency": "USD"
    },
    "weight": "0.0 kg"
  }
},
{
  "model": "product.productvariant",
  "pk": 253,
  "fields": {
    "sku": "118223591",
    "name": "L",
    "price_override": null,
    "product": 89,
    "attributes": "{\"13\": \"38\"}",
    "track_inventory": true,
    "quantity": 9818,
    "quantity_allocated": 0,
    "cost_price": {
      "_type": "Money",
      "amount": "10.00",
      "currency": "USD"
    },
    "weight": "0.0 kg"
  }
},
{
  "model": "product.productvariant",
  "pk": 254,
  "fields": {
    "sku": "448323583",
    "name": "XL",
    "price_override": null,
    "product": 89,
    "attributes": "{\"13\": \"39\"}",
    "track_inventory": true,
    "quantity": 1,
    "quantity_allocated": 0,
    "cost_price": {
      "_type": "Money",
      "amount": "10.00",
      "currency": "USD"
    },
    "weight": "0.0 kg"
  }
},
{
  "model": "product.productvariant",
  "pk": 255,
  "fields": {
    "sku": "3128223583",
    "name": "XXL",
    "price_override": null,
    "product": 89,
    "attributes": "{\"13\": \"40\"}",
    "track_inventory": true,
    "quantity": 5794,
    "quantity_allocated": 3,
    "cost_price": {
      "_type": "Money",
      "amount": "10.00",
      "currency": "USD"
    },
    "weight": "0.0 kg"
  }
},
{
  "model": "product.productvariant",
  "pk": 256,
  "fields": {
    "sku": "29716755",
    "name": "S",
    "price_override": null,
    "product": 107,
    "attributes": "{\"13\": \"36\"}",
    "track_inventory": true,
    "quantity": 1213,
    "quantity_allocated": 0,
    "cost_price": {
      "_type": "Money",
      "amount": "10.00",
      "currency": "USD"
    },
    "weight": "0.0 kg"
  }
},
{
  "model": "product.productvariant",
  "pk": 257,
  "fields": {
    "sku": "66594736",
    "name": "M",
    "price_override": null,
    "product": 107,
    "attributes": "{\"13\": \"37\"}",
    "track_inventory": true,
    "quantity": 8,
    "quantity_allocated": 7,
    "cost_price": {
      "_type": "Money",
      "amount": "10.00",
      "currency": "USD"
    },
    "weight": "0.0 kg"
  }
},
{
  "model": "product.productvariant",
  "pk": 258,
  "fields": {
    "sku": "50269944",
    "name": "L",
    "price_override": null,
    "product": 107,
    "attributes": "{\"13\": \"38\"}",
    "track_inventory": true,
    "quantity": 9818,
    "quantity_allocated": 0,
    "cost_price": {
      "_type": "Money",
      "amount": "10.00",
      "currency": "USD"
    },
    "weight": "0.0 kg"
  }
},
{
  "model": "product.productvariant",
  "pk": 259,
  "fields": {
    "sku": "31352185",
    "name": "XL",
    "price_override": null,
    "product": 107,
    "attributes": "{\"13\": \"39\"}",
    "track_inventory": true,
    "quantity": 1,
    "quantity_allocated": 0,
    "cost_price": {
      "_type": "Money",
      "amount": "10.00",
      "currency": "USD"
    },
    "weight": "0.0 kg"
  }
},
{
  "model": "product.productvariant",
  "pk": 260,
  "fields": {
    "sku": "85364796",
    "name": "XXL",
    "price_override": null,
    "product": 107,
    "attributes": "{\"13\": \"40\"}",
    "track_inventory": true,
    "quantity": 5796,
    "quantity_allocated": 5,
    "cost_price": {
      "_type": "Money",
      "amount": "10.00",
      "currency": "USD"
    },
    "weight": "0.0 kg"
  }
},
{
  "model": "product.productvariant",
  "pk": 261,
  "fields": {
    "sku": "44026421",
    "name": "S",
    "price_override": null,
    "product": 108,
    "attributes": "{\"13\": \"36\"}",
    "track_inventory": true,
    "quantity": 1215,
    "quantity_allocated": 2,
    "cost_price": {
      "_type": "Money",
      "amount": "10.00",
      "currency": "USD"
    },
    "weight": "0.0 kg"
  }
},
{
  "model": "product.productvariant",
  "pk": 262,
  "fields": {
    "sku": "90892602",
    "name": "M",
    "price_override": null,
    "product": 108,
    "attributes": "{\"13\": \"37\"}",
    "track_inventory": true,
    "quantity": 1,
    "quantity_allocated": 0,
    "cost_price": {
      "_type": "Money",
      "amount": "10.00",
      "currency": "USD"
    },
    "weight": "0.0 kg"
  }
},
{
  "model": "product.productvariant",
  "pk": 263,
  "fields": {
    "sku": "59014392",
    "name": "L",
    "price_override": null,
    "product": 108,
    "attributes": "{\"13\": \"38\"}",
    "track_inventory": true,
    "quantity": 9818,
    "quantity_allocated": 0,
    "cost_price": {
      "_type": "Money",
      "amount": "10.00",
      "currency": "USD"
    },
    "weight": "0.0 kg"
  }
},
{
  "model": "product.productvariant",
  "pk": 264,
  "fields": {
    "sku": "43659438",
    "name": "XL",
    "price_override": null,
    "product": 108,
    "attributes": "{\"13\": \"39\"}",
    "track_inventory": true,
    "quantity": 1,
    "quantity_allocated": 0,
    "cost_price": {
      "_type": "Money",
      "amount": "10.00",
      "currency": "USD"
    },
    "weight": "0.0 kg"
  }
},
{
  "model": "product.productvariant",
  "pk": 265,
  "fields": {
    "sku": "60597697",
    "name": "XXL",
    "price_override": null,
    "product": 108,
    "attributes": "{\"13\": \"40\"}",
    "track_inventory": true,
    "quantity": 5811,
    "quantity_allocated": 20,
    "cost_price": {
      "_type": "Money",
      "amount": "10.00",
      "currency": "USD"
    },
    "weight": "0.0 kg"
  }
},
{
  "model": "product.productvariant",
  "pk": 266,
  "fields": {
    "sku": "26592266",
    "name": "S",
    "price_override": null,
    "product": 109,
    "attributes": "{\"13\": \"36\"}",
    "track_inventory": true,
    "quantity": 1213,
    "quantity_allocated": 0,
    "cost_price": {
      "_type": "Money",
      "amount": "10.00",
      "currency": "USD"
    },
    "weight": "0.0 kg"
  }
},
{
  "model": "product.productvariant",
  "pk": 267,
  "fields": {
    "sku": "36260498",
    "name": "M",
    "price_override": null,
    "product": 109,
    "attributes": "{\"13\": \"37\"}",
    "track_inventory": true,
    "quantity": 2,
    "quantity_allocated": 1,
    "cost_price": {
      "_type": "Money",
      "amount": "10.00",
      "currency": "USD"
    },
    "weight": "0.0 kg"
  }
},
{
  "model": "product.productvariant",
  "pk": 268,
  "fields": {
    "sku": "37558859",
    "name": "L",
    "price_override": null,
    "product": 109,
    "attributes": "{\"13\": \"38\"}",
    "track_inventory": true,
    "quantity": 9818,
    "quantity_allocated": 0,
    "cost_price": {
      "_type": "Money",
      "amount": "10.00",
      "currency": "USD"
    },
    "weight": "0.0 kg"
  }
},
{
  "model": "product.productvariant",
  "pk": 269,
  "fields": {
    "sku": "19402012",
    "name": "XL",
    "price_override": null,
    "product": 109,
    "attributes": "{\"13\": \"39\"}",
    "track_inventory": true,
    "quantity": 1,
    "quantity_allocated": 0,
    "cost_price": {
      "_type": "Money",
      "amount": "10.00",
      "currency": "USD"
    },
    "weight": "0.0 kg"
  }
},
{
  "model": "product.productvariant",
  "pk": 270,
  "fields": {
    "sku": "17570141",
    "name": "XXL",
    "price_override": null,
    "product": 109,
    "attributes": "{\"13\": \"40\"}",
    "track_inventory": true,
    "quantity": 5810,
    "quantity_allocated": 19,
    "cost_price": {
      "_type": "Money",
      "amount": "10.00",
      "currency": "USD"
    },
    "weight": "0.0 kg"
  }
},
{
  "model": "product.productvariant",
  "pk": 271,
  "fields": {
    "sku": "98530976",
    "name": "S",
    "price_override": null,
    "product": 110,
    "attributes": "{\"13\": \"36\"}",
    "track_inventory": true,
    "quantity": 1213,
    "quantity_allocated": 0,
    "cost_price": {
      "_type": "Money",
      "amount": "10.00",
      "currency": "USD"
    },
    "weight": "0.0 kg"
  }
},
{
  "model": "product.productvariant",
  "pk": 272,
  "fields": {
    "sku": "46806935",
    "name": "M",
    "price_override": null,
    "product": 110,
    "attributes": "{\"13\": \"37\"}",
    "track_inventory": true,
    "quantity": 6,
    "quantity_allocated": 5,
    "cost_price": {
      "_type": "Money",
      "amount": "10.00",
      "currency": "USD"
    },
    "weight": "0.0 kg"
  }
},
{
  "model": "product.productvariant",
  "pk": 273,
  "fields": {
    "sku": "71103052",
    "name": "L",
    "price_override": null,
    "product": 110,
    "attributes": "{\"13\": \"38\"}",
    "track_inventory": true,
    "quantity": 9818,
    "quantity_allocated": 0,
    "cost_price": {
      "_type": "Money",
      "amount": "10.00",
      "currency": "USD"
    },
    "weight": "0.0 kg"
  }
},
{
  "model": "product.productvariant",
  "pk": 274,
  "fields": {
    "sku": "84812015",
    "name": "XL",
    "price_override": null,
    "product": 110,
    "attributes": "{\"13\": \"39\"}",
    "track_inventory": true,
    "quantity": 1,
    "quantity_allocated": 0,
    "cost_price": {
      "_type": "Money",
      "amount": "10.00",
      "currency": "USD"
    },
    "weight": "0.0 kg"
  }
},
{
  "model": "product.productvariant",
  "pk": 275,
  "fields": {
    "sku": "89820261",
    "name": "XXL",
    "price_override": null,
    "product": 110,
    "attributes": "{\"13\": \"40\"}",
    "track_inventory": true,
    "quantity": 5805,
    "quantity_allocated": 14,
    "cost_price": {
      "_type": "Money",
      "amount": "10.00",
      "currency": "USD"
    },
    "weight": "0.0 kg"
  }
},
{
  "model": "product.productvariant",
  "pk": 276,
  "fields": {
    "sku": "81115323",
    "name": "S",
    "price_override": null,
    "product": 111,
    "attributes": "{\"13\": \"36\"}",
    "track_inventory": true,
    "quantity": 1213,
    "quantity_allocated": 0,
    "cost_price": {
      "_type": "Money",
      "amount": "10.00",
      "currency": "USD"
    },
    "weight": "0.0 kg"
  }
},
{
  "model": "product.productvariant",
  "pk": 277,
  "fields": {
    "sku": "38254631",
    "name": "M",
    "price_override": null,
    "product": 111,
    "attributes": "{\"13\": \"37\"}",
    "track_inventory": true,
    "quantity": 1,
    "quantity_allocated": 0,
    "cost_price": {
      "_type": "Money",
      "amount": "10.00",
      "currency": "USD"
    },
    "weight": "0.0 kg"
  }
},
{
  "model": "product.productvariant",
  "pk": 278,
  "fields": {
    "sku": "11511539",
    "name": "L",
    "price_override": null,
    "product": 111,
    "attributes": "{\"13\": \"38\"}",
    "track_inventory": true,
    "quantity": 9818,
    "quantity_allocated": 0,
    "cost_price": {
      "_type": "Money",
      "amount": "10.00",
      "currency": "USD"
    },
    "weight": "0.0 kg"
  }
},
{
  "model": "product.productvariant",
  "pk": 279,
  "fields": {
    "sku": "84192227",
    "name": "XL",
    "price_override": null,
    "product": 111,
    "attributes": "{\"13\": \"39\"}",
    "track_inventory": true,
    "quantity": 1,
    "quantity_allocated": 0,
    "cost_price": {
      "_type": "Money",
      "amount": "10.00",
      "currency": "USD"
    },
    "weight": "0.0 kg"
  }
},
{
  "model": "product.productvariant",
  "pk": 280,
  "fields": {
    "sku": "91642659",
    "name": "XXL",
    "price_override": null,
    "product": 111,
    "attributes": "{\"13\": \"40\"}",
    "track_inventory": true,
    "quantity": 5794,
    "quantity_allocated": 3,
    "cost_price": {
      "_type": "Money",
      "amount": "10.00",
      "currency": "USD"
    },
    "weight": "0.0 kg"
  }
},
{
  "model": "product.productvariant",
  "pk": 281,
  "fields": {
    "sku": "76491340",
    "name": "S",
    "price_override": null,
    "product": 112,
    "attributes": "{\"13\": \"36\"}",
    "track_inventory": true,
    "quantity": 1213,
    "quantity_allocated": 0,
    "cost_price": {
      "_type": "Money",
      "amount": "10.00",
      "currency": "USD"
    },
    "weight": "0.0 kg"
  }
},
{
  "model": "product.productvariant",
  "pk": 282,
  "fields": {
    "sku": "55101176",
    "name": "M",
    "price_override": null,
    "product": 112,
    "attributes": "{\"13\": \"37\"}",
    "track_inventory": true,
    "quantity": 2,
    "quantity_allocated": 1,
    "cost_price": {
      "_type": "Money",
      "amount": "10.00",
      "currency": "USD"
    },
    "weight": "0.0 kg"
  }
},
{
  "model": "product.productvariant",
  "pk": 283,
  "fields": {
    "sku": "28094954",
    "name": "L",
    "price_override": null,
    "product": 112,
    "attributes": "{\"13\": \"38\"}",
    "track_inventory": true,
    "quantity": 9818,
    "quantity_allocated": 0,
    "cost_price": {
      "_type": "Money",
      "amount": "10.00",
      "currency": "USD"
    },
    "weight": "0.0 kg"
  }
},
{
  "model": "product.productvariant",
  "pk": 284,
  "fields": {
    "sku": "40232182",
    "name": "XL",
    "price_override": null,
    "product": 112,
    "attributes": "{\"13\": \"39\"}",
    "track_inventory": true,
    "quantity": 1,
    "quantity_allocated": 0,
    "cost_price": {
      "_type": "Money",
      "amount": "10.00",
      "currency": "USD"
    },
    "weight": "0.0 kg"
  }
},
{
  "model": "product.productvariant",
  "pk": 285,
  "fields": {
    "sku": "21522631",
    "name": "XXL",
    "price_override": null,
    "product": 112,
    "attributes": "{\"13\": \"40\"}",
    "track_inventory": true,
    "quantity": 5804,
    "quantity_allocated": 13,
    "cost_price": {
      "_type": "Money",
      "amount": "10.00",
      "currency": "USD"
    },
    "weight": "0.0 kg"
  }
},
{
  "model": "product.productvariant",
  "pk": 286,
  "fields": {
    "sku": "29810068",
    "name": "S",
    "price_override": null,
    "product": 113,
    "attributes": "{\"13\": \"36\"}",
    "track_inventory": true,
    "quantity": 1213,
    "quantity_allocated": 0,
    "cost_price": {
      "_type": "Money",
      "amount": "10.00",
      "currency": "USD"
    },
    "weight": "0.0 kg"
  }
},
{
  "model": "product.productvariant",
  "pk": 287,
  "fields": {
    "sku": "57917658",
    "name": "M",
    "price_override": null,
    "product": 113,
    "attributes": "{\"13\": \"37\"}",
    "track_inventory": true,
    "quantity": 6,
    "quantity_allocated": 5,
    "cost_price": {
      "_type": "Money",
      "amount": "10.00",
      "currency": "USD"
    },
    "weight": "0.0 kg"
  }
},
{
  "model": "product.productvariant",
  "pk": 288,
  "fields": {
    "sku": "42680611",
    "name": "L",
    "price_override": null,
    "product": 113,
    "attributes": "{\"13\": \"38\"}",
    "track_inventory": true,
    "quantity": 9818,
    "quantity_allocated": 0,
    "cost_price": {
      "_type": "Money",
      "amount": "10.00",
      "currency": "USD"
    },
    "weight": "0.0 kg"
  }
},
{
  "model": "product.productvariant",
  "pk": 289,
  "fields": {
    "sku": "72289815",
    "name": "XL",
    "price_override": null,
    "product": 113,
    "attributes": "{\"13\": \"39\"}",
    "track_inventory": true,
    "quantity": 1,
    "quantity_allocated": 0,
    "cost_price": {
      "_type": "Money",
      "amount": "10.00",
      "currency": "USD"
    },
    "weight": "0.0 kg"
  }
},
{
  "model": "product.productvariant",
  "pk": 290,
  "fields": {
    "sku": "98653891",
    "name": "XXL",
    "price_override": null,
    "product": 113,
    "attributes": "{\"13\": \"40\"}",
    "track_inventory": true,
    "quantity": 5805,
    "quantity_allocated": 14,
    "cost_price": {
      "_type": "Money",
      "amount": "10.00",
      "currency": "USD"
    },
    "weight": "0.0 kg"
  }
},
{
  "model": "product.productvariant",
  "pk": 291,
  "fields": {
    "sku": "77306807",
    "name": "S",
    "price_override": null,
    "product": 114,
    "attributes": "{\"13\": \"36\"}",
    "track_inventory": true,
    "quantity": 1213,
    "quantity_allocated": 0,
    "cost_price": {
      "_type": "Money",
      "amount": "10.00",
      "currency": "USD"
    },
    "weight": "0.0 kg"
  }
},
{
  "model": "product.productvariant",
  "pk": 292,
  "fields": {
    "sku": "68848129",
    "name": "M",
    "price_override": null,
    "product": 114,
    "attributes": "{\"13\": \"37\"}",
    "track_inventory": true,
    "quantity": 1,
    "quantity_allocated": 0,
    "cost_price": {
      "_type": "Money",
      "amount": "10.00",
      "currency": "USD"
    },
    "weight": "0.0 kg"
  }
},
{
  "model": "product.productvariant",
  "pk": 293,
  "fields": {
    "sku": "35342696",
    "name": "L",
    "price_override": null,
    "product": 114,
    "attributes": "{\"13\": \"38\"}",
    "track_inventory": true,
    "quantity": 9818,
    "quantity_allocated": 0,
    "cost_price": {
      "_type": "Money",
      "amount": "10.00",
      "currency": "USD"
    },
    "weight": "0.0 kg"
  }
},
{
  "model": "product.productvariant",
  "pk": 294,
  "fields": {
    "sku": "98935349",
    "name": "XL",
    "price_override": null,
    "product": 114,
    "attributes": "{\"13\": \"39\"}",
    "track_inventory": true,
    "quantity": 1,
    "quantity_allocated": 0,
    "cost_price": {
      "_type": "Money",
      "amount": "10.00",
      "currency": "USD"
    },
    "weight": "0.0 kg"
  }
},
{
  "model": "product.productvariant",
  "pk": 295,
  "fields": {
    "sku": "45179543",
    "name": "XXL",
    "price_override": null,
    "product": 114,
    "attributes": "{\"13\": \"40\"}",
    "track_inventory": true,
    "quantity": 5793,
    "quantity_allocated": 2,
    "cost_price": {
      "_type": "Money",
      "amount": "10.00",
      "currency": "USD"
    },
    "weight": "0.0 kg"
  }
},
{
  "model": "product.productvariant",
  "pk": 296,
  "fields": {
    "sku": "62783187",
    "name": "S",
    "price_override": null,
    "product": 115,
    "attributes": "{\"13\": \"36\"}",
    "track_inventory": true,
    "quantity": 1213,
    "quantity_allocated": 0,
    "cost_price": {
      "_type": "Money",
      "amount": "10.00",
      "currency": "USD"
    },
    "weight": "0.0 kg"
  }
},
{
  "model": "product.productvariant",
  "pk": 297,
  "fields": {
    "sku": "91406604",
    "name": "M",
    "price_override": null,
    "product": 115,
    "attributes": "{\"13\": \"37\"}",
    "track_inventory": true,
    "quantity": 3,
    "quantity_allocated": 2,
    "cost_price": {
      "_type": "Money",
      "amount": "10.00",
      "currency": "USD"
    },
    "weight": "0.0 kg"
  }
},
{
  "model": "product.productvariant",
  "pk": 298,
  "fields": {
    "sku": "22119503",
    "name": "L",
    "price_override": null,
    "product": 115,
    "attributes": "{\"13\": \"38\"}",
    "track_inventory": true,
    "quantity": 9818,
    "quantity_allocated": 0,
    "cost_price": {
      "_type": "Money",
      "amount": "10.00",
      "currency": "USD"
    },
    "weight": "0.0 kg"
  }
},
{
  "model": "product.productvariant",
  "pk": 299,
  "fields": {
    "sku": "19230637",
    "name": "XL",
    "price_override": null,
    "product": 115,
    "attributes": "{\"13\": \"39\"}",
    "track_inventory": true,
    "quantity": 1,
    "quantity_allocated": 0,
    "cost_price": {
      "_type": "Money",
      "amount": "10.00",
      "currency": "USD"
    },
    "weight": "0.0 kg"
  }
},
{
  "model": "product.productvariant",
  "pk": 300,
  "fields": {
    "sku": "61630747",
    "name": "XXL",
    "price_override": null,
    "product": 115,
    "attributes": "{\"13\": \"40\"}",
    "track_inventory": true,
    "quantity": 5812,
    "quantity_allocated": 21,
    "cost_price": {
      "_type": "Money",
      "amount": "10.00",
      "currency": "USD"
    },
    "weight": "0.0 kg"
  }
},
{
  "model": "product.productvariant",
  "pk": 301,
  "fields": {
    "sku": "15744278",
    "name": "S",
    "price_override": null,
    "product": 116,
    "attributes": "{\"13\": \"36\"}",
    "track_inventory": true,
    "quantity": 1213,
    "quantity_allocated": 0,
    "cost_price": {
      "_type": "Money",
      "amount": "10.00",
      "currency": "USD"
    },
    "weight": "0.0 kg"
  }
},
{
  "model": "product.productvariant",
  "pk": 302,
  "fields": {
    "sku": "21599567",
    "name": "M",
    "price_override": null,
    "product": 116,
    "attributes": "{\"13\": \"37\"}",
    "track_inventory": true,
    "quantity": 4,
    "quantity_allocated": 3,
    "cost_price": {
      "_type": "Money",
      "amount": "10.00",
      "currency": "USD"
    },
    "weight": "0.0 kg"
  }
},
{
  "model": "product.productvariant",
  "pk": 303,
  "fields": {
    "sku": "65363253",
    "name": "L",
    "price_override": null,
    "product": 116,
    "attributes": "{\"13\": \"38\"}",
    "track_inventory": true,
    "quantity": 9820,
    "quantity_allocated": 2,
    "cost_price": {
      "_type": "Money",
      "amount": "10.00",
      "currency": "USD"
    },
    "weight": "0.0 kg"
  }
},
{
  "model": "product.productvariant",
  "pk": 304,
  "fields": {
    "sku": "51987722",
    "name": "XL",
    "price_override": null,
    "product": 116,
    "attributes": "{\"13\": \"39\"}",
    "track_inventory": true,
    "quantity": 1,
    "quantity_allocated": 0,
    "cost_price": {
      "_type": "Money",
      "amount": "10.00",
      "currency": "USD"
    },
    "weight": "0.0 kg"
  }
},
{
  "model": "product.productvariant",
  "pk": 305,
  "fields": {
    "sku": "43313080",
    "name": "XXL",
    "price_override": null,
    "product": 116,
    "attributes": "{\"13\": \"40\"}",
    "track_inventory": true,
    "quantity": 5800,
    "quantity_allocated": 9,
    "cost_price": {
      "_type": "Money",
      "amount": "10.00",
      "currency": "USD"
    },
    "weight": "0.0 kg"
  }
},
{
  "model": "product.productvariant",
  "pk": 306,
  "fields": {
    "sku": "33963052",
    "name": "S",
    "price_override": null,
    "product": 117,
    "attributes": "{\"13\": \"36\"}",
    "track_inventory": true,
    "quantity": 1213,
    "quantity_allocated": 0,
    "cost_price": {
      "_type": "Money",
      "amount": "10.00",
      "currency": "USD"
    },
    "weight": "0.0 kg"
  }
},
{
  "model": "product.productvariant",
  "pk": 307,
  "fields": {
    "sku": "66846240",
    "name": "M",
    "price_override": null,
    "product": 117,
    "attributes": "{\"13\": \"37\"}",
    "track_inventory": true,
    "quantity": 8,
    "quantity_allocated": 7,
    "cost_price": {
      "_type": "Money",
      "amount": "10.00",
      "currency": "USD"
    },
    "weight": "0.0 kg"
  }
},
{
  "model": "product.productvariant",
  "pk": 308,
  "fields": {
    "sku": "55365141",
    "name": "L",
    "price_override": null,
    "product": 117,
    "attributes": "{\"13\": \"38\"}",
    "track_inventory": true,
    "quantity": 9818,
    "quantity_allocated": 0,
    "cost_price": {
      "_type": "Money",
      "amount": "10.00",
      "currency": "USD"
    },
    "weight": "0.0 kg"
  }
},
{
  "model": "product.productvariant",
  "pk": 309,
  "fields": {
    "sku": "73186143",
    "name": "XL",
    "price_override": null,
    "product": 117,
    "attributes": "{\"13\": \"39\"}",
    "track_inventory": true,
    "quantity": 1,
    "quantity_allocated": 0,
    "cost_price": {
      "_type": "Money",
      "amount": "10.00",
      "currency": "USD"
    },
    "weight": "0.0 kg"
  }
},
{
  "model": "product.productvariant",
  "pk": 310,
  "fields": {
    "sku": "42651772",
    "name": "XXL",
    "price_override": null,
    "product": 117,
    "attributes": "{\"13\": \"40\"}",
    "track_inventory": true,
    "quantity": 5802,
    "quantity_allocated": 11,
    "cost_price": {
      "_type": "Money",
      "amount": "10.00",
      "currency": "USD"
    },
    "weight": "0.0 kg"
  }
},
{
  "model": "product.productvariant",
  "pk": 311,
  "fields": {
    "sku": "70760297",
    "name": "S",
    "price_override": null,
    "product": 118,
    "attributes": "{\"13\": \"36\"}",
    "track_inventory": true,
    "quantity": 1213,
    "quantity_allocated": 0,
    "cost_price": {
      "_type": "Money",
      "amount": "10.00",
      "currency": "USD"
    },
    "weight": "0.0 kg"
  }
},
{
  "model": "product.productvariant",
  "pk": 312,
  "fields": {
    "sku": "36334412",
    "name": "M",
    "price_override": null,
    "product": 118,
    "attributes": "{\"13\": \"37\"}",
    "track_inventory": true,
    "quantity": 10,
    "quantity_allocated": 9,
    "cost_price": {
      "_type": "Money",
      "amount": "10.00",
      "currency": "USD"
    },
    "weight": "0.0 kg"
  }
},
{
  "model": "product.productvariant",
  "pk": 313,
  "fields": {
    "sku": "35994675",
    "name": "L",
    "price_override": null,
    "product": 118,
    "attributes": "{\"13\": \"38\"}",
    "track_inventory": true,
    "quantity": 9818,
    "quantity_allocated": 0,
    "cost_price": {
      "_type": "Money",
      "amount": "10.00",
      "currency": "USD"
    },
    "weight": "0.0 kg"
  }
},
{
  "model": "product.productvariant",
  "pk": 314,
  "fields": {
    "sku": "10404946",
    "name": "XL",
    "price_override": null,
    "product": 118,
    "attributes": "{\"13\": \"39\"}",
    "track_inventory": true,
    "quantity": 1,
    "quantity_allocated": 0,
    "cost_price": {
      "_type": "Money",
      "amount": "10.00",
      "currency": "USD"
    },
    "weight": "0.0 kg"
  }
},
{
  "model": "product.productvariant",
  "pk": 315,
  "fields": {
    "sku": "45507483",
    "name": "XXL",
    "price_override": null,
    "product": 118,
    "attributes": "{\"13\": \"40\"}",
    "track_inventory": true,
    "quantity": 5794,
    "quantity_allocated": 3,
    "cost_price": {
      "_type": "Money",
      "amount": "10.00",
      "currency": "USD"
    },
    "weight": "0.0 kg"
  }
},
{
  "model": "product.attribute",
  "pk": 13,
  "fields": {
    "slug": "size",
    "name": "Size",
    "product_type": null,
    "product_variant_type": 14
  }
},
{
  "model": "product.attribute",
  "pk": 14,
  "fields": {
    "slug": "color",
    "name": "Color",
    "product_type": null,
    "product_variant_type": null
  }
},
{
  "model": "product.attribute",
  "pk": 15,
  "fields": {
    "slug": "bottle-size",
    "name": "Size",
    "product_type": 11,
    "product_variant_type": null
  }
},
{
  "model": "product.attribute",
  "pk": 16,
  "fields": {
    "slug": "flavor",
    "name": "Flavor",
    "product_type": 9,
    "product_variant_type": null
  }
},
{
  "model": "product.attribute",
  "pk": 18,
  "fields": {
    "slug": "bucket-size",
    "name": "Size",
    "product_type": null,
    "product_variant_type": 7
  }
},
{
  "model": "product.attribute",
  "pk": 19,
  "fields": {
    "slug": "medium",
    "name": "Medium",
    "product_type": null,
    "product_variant_type": 8
  }
},
{
  "model": "product.attribute",
  "pk": 20,
  "fields": {
    "slug": "volume",
    "name": "Volume",
    "product_type": 10,
    "product_variant_type": null
  }
},
{
  "model": "product.attribute",
  "pk": 21,
  "fields": {
    "slug": "abv",
    "name": "ABV",
    "product_type": 11,
    "product_variant_type": null
  }
},
{
  "model": "product.attribute",
  "pk": 22,
  "fields": {
    "slug": "cushion-size",
    "name": "Size",
    "product_type": null,
    "product_variant_type": 12
  }
},
{
  "model": "product.attribute",
  "pk": 23,
  "fields": {
    "slug": "material",
    "name": "Material",
    "product_type": 12,
    "product_variant_type": null
  }
},
{
  "model": "product.attribute",
  "pk": 24,
  "fields": {
    "slug": "shoe-size",
    "name": "Shoe size",
    "product_type": null,
    "product_variant_type": 13
  }
},
{
  "model": "product.attribute",
  "pk": 25,
  "fields": {
    "slug": "shirt-material",
    "name": "Material",
    "product_type": 14,
    "product_variant_type": null
  }
},
{
  "model": "product.attributevalue",
  "pk": 1,
  "fields": {
    "sort_order": 6,
    "name": "Pineapple",
    "value": "",
    "slug": "pineapple",
    "attribute": 16
  }
},
{
  "model": "product.attributevalue",
  "pk": 2,
  "fields": {
    "sort_order": 7,
    "name": "Coconut",
    "value": "",
    "slug": "coconut",
    "attribute": 16
  }
},
{
  "model": "product.attributevalue",
  "pk": 3,
  "fields": {
    "sort_order": 8,
    "name": "Apple",
    "value": "",
    "slug": "apple",
    "attribute": 16
  }
},
{
  "model": "product.attributevalue",
  "pk": 36,
  "fields": {
    "sort_order": 0,
    "name": "S",
    "value": "",
    "slug": "s",
    "attribute": 13
  }
},
{
  "model": "product.attributevalue",
  "pk": 37,
  "fields": {
    "sort_order": 1,
    "name": "M",
    "value": "",
    "slug": "m",
    "attribute": 13
  }
},
{
  "model": "product.attributevalue",
  "pk": 38,
  "fields": {
    "sort_order": 2,
    "name": "L",
    "value": "",
    "slug": "l",
    "attribute": 13
  }
},
{
  "model": "product.attributevalue",
  "pk": 39,
  "fields": {
    "sort_order": 3,
    "name": "XL",
    "value": "",
    "slug": "xl",
    "attribute": 13
  }
},
{
  "model": "product.attributevalue",
  "pk": 40,
  "fields": {
    "sort_order": 4,
    "name": "XXL",
    "value": "",
    "slug": "xxl",
    "attribute": 13
  }
},
{
  "model": "product.attributevalue",
  "pk": 41,
  "fields": {
    "sort_order": 0,
    "name": "White",
    "value": "",
    "slug": "white",
    "attribute": 14
  }
},
{
  "model": "product.attributevalue",
  "pk": 42,
  "fields": {
    "sort_order": 1,
    "name": "Blue",
    "value": "",
    "slug": "blue",
    "attribute": 14
  }
},
{
  "model": "product.attributevalue",
  "pk": 43,
  "fields": {
    "sort_order": 2,
    "name": "Orange",
    "value": "",
    "slug": "orange",
    "attribute": 14
  }
},
{
  "model": "product.attributevalue",
  "pk": 44,
  "fields": {
    "sort_order": 3,
    "name": "Black",
    "value": "",
    "slug": "black",
    "attribute": 14
  }
},
{
  "model": "product.attributevalue",
  "pk": 45,
  "fields": {
    "sort_order": 4,
    "name": "Cyan",
    "value": "",
    "slug": "cyan",
    "attribute": 14
  }
},
{
  "model": "product.attributevalue",
  "pk": 46,
  "fields": {
    "sort_order": 0,
    "name": "500ml",
    "value": "",
    "slug": "500ml",
    "attribute": 15
  }
},
{
  "model": "product.attributevalue",
  "pk": 47,
  "fields": {
    "sort_order": 1,
    "name": "1l",
    "value": "",
    "slug": "1l",
    "attribute": 15
  }
},
{
  "model": "product.attributevalue",
  "pk": 48,
  "fields": {
    "sort_order": 2,
    "name": "2l",
    "value": "",
    "slug": "2l",
    "attribute": 15
  }
},
{
  "model": "product.attributevalue",
  "pk": 49,
  "fields": {
    "sort_order": 0,
    "name": "Orange",
    "value": "",
    "slug": "orange",
    "attribute": 16
  }
},
{
  "model": "product.attributevalue",
  "pk": 50,
  "fields": {
    "sort_order": 1,
    "name": "Banana",
    "value": "",
    "slug": "banana",
    "attribute": 16
  }
},
{
  "model": "product.attributevalue",
  "pk": 51,
  "fields": {
    "sort_order": 2,
    "name": "Bean",
    "value": "",
    "slug": "bean",
    "attribute": 16
  }
},
{
  "model": "product.attributevalue",
  "pk": 52,
  "fields": {
    "sort_order": 3,
    "name": "Carrot",
    "value": "",
    "slug": "carrot",
    "attribute": 16
  }
},
{
  "model": "product.attributevalue",
  "pk": 53,
  "fields": {
    "sort_order": 4,
    "name": "Sprouty",
    "value": "",
    "slug": "sprouty",
    "attribute": 16
  }
},
{
  "model": "product.attributevalue",
  "pk": 54,
  "fields": {
    "sort_order": 5,
    "name": "Salty, like the tears of your enemy",
    "value": "",
    "slug": "salty-like-the-tears-of-your-enemy",
    "attribute": 16
  }
},
{
  "model": "product.attributevalue",
  "pk": 60,
  "fields": {
    "sort_order": 0,
    "name": "1l",
    "value": "",
    "slug": "1l",
    "attribute": 18
  }
},
{
  "model": "product.attributevalue",
  "pk": 61,
  "fields": {
    "sort_order": 1,
    "name": "2.5l",
    "value": "",
    "slug": "25l",
    "attribute": 18
  }
},
{
  "model": "product.attributevalue",
  "pk": 62,
  "fields": {
    "sort_order": 2,
    "name": "5l",
    "value": "",
    "slug": "5l",
    "attribute": 18
  }
},
{
  "model": "product.attributevalue",
  "pk": 63,
  "fields": {
    "sort_order": 0,
    "name": "Vinyl",
    "value": "",
    "slug": "vinyl",
    "attribute": 19
  }
},
{
  "model": "product.attributevalue",
  "pk": 64,
  "fields": {
    "sort_order": 1,
    "name": "DVD",
    "value": "",
    "slug": "dvd",
    "attribute": 19
  }
},
{
  "model": "product.attributevalue",
  "pk": 65,
  "fields": {
    "sort_order": 2,
    "name": "VHS",
    "value": "",
    "slug": "vhs",
    "attribute": 19
  }
},
{
  "model": "product.attributevalue",
  "pk": 66,
  "fields": {
    "sort_order": 3,
    "name": "iTunes",
    "value": "",
    "slug": "itunes",
    "attribute": 19
  }
},
{
  "model": "product.attributevalue",
  "pk": 67,
  "fields": {
    "sort_order": 0,
    "name": "700ml",
    "value": "",
    "slug": "700ml",
    "attribute": 20
  }
},
{
  "model": "product.attributevalue",
  "pk": 68,
  "fields": {
    "sort_order": 0,
    "name": "5.1%",
    "value": "",
    "slug": "51",
    "attribute": 21
  }
},
{
  "model": "product.attributevalue",
  "pk": 69,
  "fields": {
    "sort_order": 1,
    "name": "6.7%",
    "value": "",
    "slug": "67",
    "attribute": 21
  }
},
{
  "model": "product.attributevalue",
  "pk": 70,
  "fields": {
    "sort_order": 0,
    "name": "45cm x 45cm",
    "value": "",
    "slug": "45cm-x-45cm",
    "attribute": 22
  }
},
{
  "model": "product.attributevalue",
  "pk": 71,
  "fields": {
    "sort_order": 1,
    "name": "55cm x 55cm",
    "value": "",
    "slug": "55cm-x-55cm",
    "attribute": 22
  }
},
{
  "model": "product.attributevalue",
  "pk": 72,
  "fields": {
    "sort_order": 0,
    "name": "Cotton",
    "value": "",
    "slug": "cotton",
    "attribute": 23
  }
},
{
  "model": "product.attributevalue",
  "pk": 73,
  "fields": {
    "sort_order": 1,
    "name": "Elastane",
    "value": "",
    "slug": "elastane",
    "attribute": 23
  }
},
{
  "model": "product.attributevalue",
  "pk": 74,
  "fields": {
    "sort_order": 2,
    "name": "Polyester",
    "value": "",
    "slug": "polyester",
    "attribute": 23
  }
},
{
  "model": "product.attributevalue",
  "pk": 75,
  "fields": {
    "sort_order": 0,
    "name": "39",
    "value": "",
    "slug": "39",
    "attribute": 24
  }
},
{
  "model": "product.attributevalue",
  "pk": 76,
  "fields": {
    "sort_order": 1,
    "name": "40",
    "value": "",
    "slug": "40",
    "attribute": 24
  }
},
{
  "model": "product.attributevalue",
  "pk": 77,
  "fields": {
    "sort_order": 2,
    "name": "41",
    "value": "",
    "slug": "41",
    "attribute": 24
  }
},
{
  "model": "product.attributevalue",
  "pk": 78,
  "fields": {
    "sort_order": 3,
    "name": "42",
    "value": "",
    "slug": "42",
    "attribute": 24
  }
},
{
  "model": "product.attributevalue",
  "pk": 79,
  "fields": {
    "sort_order": 4,
    "name": "43",
    "value": "",
    "slug": "43",
    "attribute": 24
  }
},
{
  "model": "product.attributevalue",
  "pk": 80,
  "fields": {
    "sort_order": 5,
    "name": "44",
    "value": "",
    "slug": "44",
    "attribute": 24
  }
},
{
  "model": "product.attributevalue",
  "pk": 81,
  "fields": {
    "sort_order": 6,
    "name": "45",
    "value": "",
    "slug": "45",
    "attribute": 24
  }
},
{
  "model": "product.attributevalue",
  "pk": 82,
  "fields": {
    "sort_order": 0,
    "name": "Cotton",
    "value": "",
    "slug": "cotton",
    "attribute": 25
  }
},
{
  "model": "product.productimage",
  "pk": 1,
  "fields": {
    "sort_order": 0,
    "product": 61,
    "image": "products/saleordemoproduct_paints_01_Zv5xJCl.png",
    "ppoi": "0.5x0.5",
    "alt": ""
  }
},
{
  "model": "product.productimage",
  "pk": 2,
  "fields": {
    "sort_order": 0,
    "product": 62,
    "image": "products/saleordemoproduct_paints_02_eBKihwk.png",
    "ppoi": "0.5x0.5",
    "alt": ""
  }
},
{
  "model": "product.productimage",
  "pk": 3,
  "fields": {
    "sort_order": 0,
    "product": 63,
    "image": "products/saleordemoproduct_paints_03_8NhNssT.png",
    "ppoi": "0.5x0.5",
    "alt": ""
  }
},
{
  "model": "product.productimage",
  "pk": 4,
  "fields": {
    "sort_order": 0,
    "product": 64,
    "image": "products/saleordemoproduct_paints_04_oO7QZV2.png",
    "ppoi": "0.5x0.5",
    "alt": ""
  }
},
{
  "model": "product.productimage",
  "pk": 5,
  "fields": {
    "sort_order": 0,
    "product": 65,
    "image": "products/saleordemoproduct_paints_05_JuztMPF.png",
    "ppoi": "0.5x0.5",
    "alt": ""
  }
},
{
  "model": "product.productimage",
  "pk": 6,
  "fields": {
    "sort_order": 0,
    "product": 71,
    "image": "products/saleordemoproduct_fd_juice_06_C3OoAQO.png",
    "ppoi": "0.5x0.5",
    "alt": ""
  }
},
{
  "model": "product.productimage",
  "pk": 7,
  "fields": {
    "sort_order": 0,
    "product": 72,
    "image": "products/saleordemoproduct_fd_juice_06_w0MtJXJ.png",
    "ppoi": "0.5x0.5",
    "alt": ""
  }
},
{
  "model": "product.productimage",
  "pk": 8,
  "fields": {
    "sort_order": 0,
    "product": 73,
    "image": "products/saleordemoproduct_fd_juice_05_53w0t3q.png",
    "ppoi": "0.5x0.5",
    "alt": ""
  }
},
{
  "model": "product.productimage",
  "pk": 9,
  "fields": {
    "sort_order": 0,
    "product": 74,
    "image": "products/saleordemoproduct_fd_juice_01_IaWgwUI.png",
    "ppoi": "0.5x0.5",
    "alt": ""
  }
},
{
  "model": "product.productimage",
  "pk": 10,
  "fields": {
    "sort_order": 0,
    "product": 75,
    "image": "products/saleordemoproduct_fd_juice_03_q5Wq59X.png",
    "ppoi": "0.5x0.5",
    "alt": ""
  }
},
{
  "model": "product.productimage",
  "pk": 11,
  "fields": {
    "sort_order": 0,
    "product": 76,
    "image": "products/saleordemoproduct_fd_juice_02_O7S875d.png",
    "ppoi": "0.5x0.5",
    "alt": ""
  }
},
{
  "model": "product.productimage",
  "pk": 12,
  "fields": {
    "sort_order": 0,
    "product": 77,
    "image": "products/saleordemoproduct_fd_juice_03_GEu22f0.png",
    "ppoi": "0.5x0.5",
    "alt": ""
  }
},
{
  "model": "product.productimage",
  "pk": 13,
  "fields": {
    "sort_order": 0,
    "product": 78,
    "image": "products/saleordemoproduct_fd_juice_04_sqK71mC.png",
    "ppoi": "0.5x0.5",
    "alt": ""
  }
},
{
  "model": "product.productimage",
  "pk": 14,
  "fields": {
    "sort_order": 0,
    "product": 79,
    "image": "products/saleordemoproduct_fd_juice_02_SwckdWe.png",
    "ppoi": "0.5x0.5",
    "alt": ""
  }
},
{
  "model": "product.productimage",
  "pk": 15,
  "fields": {
    "sort_order": 0,
    "product": 81,
    "image": "products/saleordemoproduct_wine-red_pUcuxQv.png",
    "ppoi": "0.5x0.5",
    "alt": ""
  }
},
{
  "model": "product.productimage",
  "pk": 16,
  "fields": {
    "sort_order": 0,
    "product": 82,
    "image": "products/saleordemoproduct_wine-white_4cCs90C.png",
    "ppoi": "0.5x0.5",
    "alt": ""
  }
},
{
  "model": "product.productimage",
  "pk": 17,
  "fields": {
    "sort_order": 0,
    "product": 83,
    "image": "products/saleordemoproduct_beer-02_1_9t1BfZn.png",
    "ppoi": "0.5x0.5",
    "alt": ""
  }
},
{
  "model": "product.productimage",
  "pk": 18,
  "fields": {
    "sort_order": 1,
    "product": 83,
    "image": "products/saleordemoproduct_beer-02_2_rLQRJDC.png",
    "ppoi": "0.5x0.5",
    "alt": ""
  }
},
{
  "model": "product.productimage",
  "pk": 19,
  "fields": {
    "sort_order": 0,
    "product": 84,
    "image": "products/saleordemoproduct_beer-01_1_Qh8BaiR.png",
    "ppoi": "0.5x0.5",
    "alt": ""
  }
},
{
  "model": "product.productimage",
  "pk": 20,
  "fields": {
    "sort_order": 1,
    "product": 84,
    "image": "products/saleordemoproduct_beer-01_2_92CFmqa.png",
    "ppoi": "0.5x0.5",
    "alt": ""
  }
},
{
  "model": "product.productimage",
  "pk": 21,
  "fields": {
    "sort_order": 0,
    "product": 85,
    "image": "products/saleordemoproduct_cuschion01_DmDS3DM.png",
    "ppoi": "0.5x0.5",
    "alt": ""
  }
},
{
  "model": "product.productimage",
  "pk": 22,
  "fields": {
    "sort_order": 0,
    "product": 86,
    "image": "products/saleordemoproduct_cuschion02_JabUGVI.png",
    "ppoi": "0.5x0.5",
    "alt": ""
  }
},
{
  "model": "product.productimage",
  "pk": 23,
  "fields": {
    "sort_order": 0,
    "product": 87,
    "image": "products/saleordemoproduct_sneakers_01_1_UF2jkqe.png",
    "ppoi": "0.5x0.5",
    "alt": ""
  }
},
{
  "model": "product.productimage",
  "pk": 24,
  "fields": {
    "sort_order": 1,
    "product": 87,
    "image": "products/saleordemoproduct_sneakers_01_2_T1UPq2W.png",
    "ppoi": "0.5x0.5",
    "alt": ""
  }
},
{
  "model": "product.productimage",
  "pk": 25,
  "fields": {
    "sort_order": 2,
    "product": 87,
    "image": "products/saleordemoproduct_sneakers_01_3_vzD3TAq.png",
    "ppoi": "0.5x0.5",
    "alt": ""
  }
},
{
  "model": "product.productimage",
  "pk": 26,
  "fields": {
    "sort_order": 3,
    "product": 87,
    "image": "products/saleordemoproduct_sneakers_01_4_N1A4Bfr.png",
    "ppoi": "0.5x0.5",
    "alt": ""
  }
},
{
  "model": "product.productimage",
  "pk": 27,
  "fields": {
    "sort_order": 0,
    "product": 88,
    "image": "products/saleordemoproduct_sneakers_02_1_bsyba3o.png",
    "ppoi": "0.5x0.5",
    "alt": ""
  }
},
{
  "model": "product.productimage",
  "pk": 28,
  "fields": {
    "sort_order": 1,
    "product": 88,
    "image": "products/saleordemoproduct_sneakers_02_2_XOrJi1r.png",
    "ppoi": "0.5x0.5",
    "alt": ""
  }
},
{
  "model": "product.productimage",
  "pk": 29,
  "fields": {
    "sort_order": 2,
    "product": 88,
    "image": "products/saleordemoproduct_sneakers_02_3_IzqfgoY.png",
    "ppoi": "0.5x0.5",
    "alt": ""
  }
},
{
  "model": "product.productimage",
  "pk": 30,
  "fields": {
    "sort_order": 3,
    "product": 88,
    "image": "products/saleordemoproduct_sneakers_02_4_0yxkDqy.png",
    "ppoi": "0.5x0.5",
    "alt": ""
  }
},
{
  "model": "product.productimage",
  "pk": 31,
  "fields": {
    "sort_order": 0,
    "product": 89,
    "image": "products/saleordemoproduct_cl_boot07_1_eoegAde.png",
    "ppoi": "0.5x0.5",
    "alt": ""
  }
},
{
  "model": "product.productimage",
  "pk": 32,
  "fields": {
    "sort_order": 1,
    "product": 89,
    "image": "products/saleordemoproduct_cl_boot07_2_rXgyqbH.png",
    "ppoi": "0.5x0.5",
    "alt": ""
  }
},
{
  "model": "product.productimage",
  "pk": 33,
  "fields": {
    "sort_order": 0,
    "product": 107,
    "image": "products/saleordemoproduct_cl_polo01_Pad8IDP.png",
    "ppoi": "0.5x0.5",
    "alt": ""
  }
},
{
  "model": "product.productimage",
  "pk": 34,
  "fields": {
    "sort_order": 0,
    "product": 108,
    "image": "products/saleordemoproduct_cl_polo02_2f28ejB.png",
    "ppoi": "0.5x0.5",
    "alt": ""
  }
},
{
  "model": "product.productimage",
  "pk": 35,
  "fields": {
    "sort_order": 0,
    "product": 109,
    "image": "products/saleordemoproduct_cl_polo03-woman_aAQGDse.png",
    "ppoi": "0.5x0.5",
    "alt": ""
  }
},
{
  "model": "product.productimage",
  "pk": 36,
  "fields": {
    "sort_order": 0,
    "product": 110,
    "image": "products/saleordemoproduct_cl_polo04-woman_RmKizf6.png",
    "ppoi": "0.5x0.5",
    "alt": ""
  }
},
{
  "model": "product.productimage",
  "pk": 37,
  "fields": {
    "sort_order": 0,
    "product": 111,
    "image": "products/saleordemoproduct_cl_boot01_1_tGSPn9w.png",
    "ppoi": "0.5x0.5",
    "alt": ""
  }
},
{
  "model": "product.productimage",
  "pk": 38,
  "fields": {
    "sort_order": 1,
    "product": 111,
    "image": "products/saleordemoproduct_cl_boot01_2_4XjIOoq.png",
    "ppoi": "0.5x0.5",
    "alt": ""
  }
},
{
  "model": "product.productimage",
  "pk": 39,
  "fields": {
    "sort_order": 2,
    "product": 111,
    "image": "products/saleordemoproduct_cl_boot01_3_NbfQDwS.png",
    "ppoi": "0.5x0.5",
    "alt": ""
  }
},
{
  "model": "product.productimage",
  "pk": 40,
  "fields": {
    "sort_order": 0,
    "product": 112,
    "image": "products/saleordemoproduct_cl_boot03_1_OTMCIYO.png",
    "ppoi": "0.5x0.5",
    "alt": ""
  }
},
{
  "model": "product.productimage",
  "pk": 41,
  "fields": {
    "sort_order": 1,
    "product": 112,
    "image": "products/saleordemoproduct_cl_boot03_2_OTGLbAG.png",
    "ppoi": "0.5x0.5",
    "alt": ""
  }
},
{
  "model": "product.productimage",
  "pk": 42,
  "fields": {
    "sort_order": 0,
    "product": 113,
    "image": "products/saleordemoproduct_cl_boot06_1_6ch6CKG.png",
    "ppoi": "0.5x0.5",
    "alt": ""
  }
},
{
  "model": "product.productimage",
  "pk": 43,
  "fields": {
    "sort_order": 1,
    "product": 113,
    "image": "products/saleordemoproduct_cl_boot06_2_bCwXZeb.png",
    "ppoi": "0.5x0.5",
    "alt": ""
  }
},
{
  "model": "product.productimage",
  "pk": 44,
  "fields": {
    "sort_order": 0,
    "product": 114,
    "image": "products/saleordemoproduct_cl_boot06_1_yriHg5K.png",
    "ppoi": "0.5x0.5",
    "alt": ""
  }
},
{
  "model": "product.productimage",
  "pk": 45,
  "fields": {
    "sort_order": 1,
    "product": 114,
    "image": "products/saleordemoproduct_cl_boot06_2_FXc2d9y.png",
    "ppoi": "0.5x0.5",
    "alt": ""
  }
},
{
  "model": "product.productimage",
  "pk": 46,
  "fields": {
    "sort_order": 0,
    "product": 115,
    "image": "products/saleordemoproduct_cl_bogo01_1_8UFpEGr.png",
    "ppoi": "0.5x0.5",
    "alt": ""
  }
},
{
  "model": "product.productimage",
  "pk": 47,
  "fields": {
    "sort_order": 0,
    "product": 116,
    "image": "products/saleordemoproduct_cl_bogo02_1_mLVLNPA.png",
    "ppoi": "0.5x0.5",
    "alt": ""
  }
},
{
  "model": "product.productimage",
  "pk": 48,
  "fields": {
    "sort_order": 0,
    "product": 117,
    "image": "products/saleordemoproduct_cl_bogo03_1_qYbwk8n.png",
    "ppoi": "0.5x0.5",
    "alt": ""
  }
},
{
  "model": "product.productimage",
  "pk": 49,
  "fields": {
    "sort_order": 0,
    "product": 118,
    "image": "products/saleordemoproduct_cl_bogo04_1_K6D7GaK.png",
    "ppoi": "0.5x0.5",
    "alt": ""
  }
},
{
  "model": "product.productimage",
  "pk": 50,
  "fields": {
    "sort_order": 1,
    "product": 118,
    "image": "products/saleordemoproduct_cl_bogo04_2_lFMzM2H.png",
    "ppoi": "0.5x0.5",
    "alt": ""
  }
},
{
  "model": "product.collection",
  "pk": 1,
  "fields": {
    "seo_title": null,
    "seo_description": null,
    "name": "Summer collection",
    "slug": "summer-collection",
    "background_image": "collection-backgrounds/summer_3Zz9sHf.jpg",
    "is_published": false,
    "products": [
      71,
      85,
      88,
      108
    ]
  }
},
{
  "model": "product.collection",
  "pk": 2,
  "fields": {
    "seo_title": null,
    "seo_description": null,
    "name": "Winter sale",
    "slug": "winter-sale",
    "background_image": "collection-backgrounds/sale_THIKyXw.jpg",
    "is_published": false,
    "products": [
      74,
      82,
      110,
      112
    ]
  }
}
]<|MERGE_RESOLUTION|>--- conflicted
+++ resolved
@@ -155,11 +155,7 @@
     },
     "available_on": null,
     "is_published": true,
-<<<<<<< HEAD
-    "attributes": "{\"17\": \"55\"}",
-=======
     "attributes": "{}",
->>>>>>> f9fdf5ed
     "updated_at": "2018-11-05T11:30:13.329Z",
     "charge_taxes": true,
     "tax_rate": "standard",
@@ -183,11 +179,7 @@
     },
     "available_on": null,
     "is_published": true,
-<<<<<<< HEAD
-    "attributes": "{\"17\": \"56\"}",
-=======
     "attributes": "{}",
->>>>>>> f9fdf5ed
     "updated_at": "2018-11-05T11:30:13.431Z",
     "charge_taxes": true,
     "tax_rate": "standard",
@@ -211,11 +203,7 @@
     },
     "available_on": null,
     "is_published": true,
-<<<<<<< HEAD
-    "attributes": "{\"17\": \"57\"}",
-=======
     "attributes": "{}",
->>>>>>> f9fdf5ed
     "updated_at": "2018-11-05T11:30:13.446Z",
     "charge_taxes": true,
     "tax_rate": "standard",
@@ -239,11 +227,7 @@
     },
     "available_on": null,
     "is_published": true,
-<<<<<<< HEAD
-    "attributes": "{\"17\": \"58\"}",
-=======
     "attributes": "{}",
->>>>>>> f9fdf5ed
     "updated_at": "2018-11-05T11:30:13.462Z",
     "charge_taxes": true,
     "tax_rate": "standard",
@@ -267,11 +251,7 @@
     },
     "available_on": null,
     "is_published": true,
-<<<<<<< HEAD
-    "attributes": "{\"17\": \"59\"}",
-=======
     "attributes": "{}",
->>>>>>> f9fdf5ed
     "updated_at": "2018-11-05T11:30:13.477Z",
     "charge_taxes": true,
     "tax_rate": "standard",
@@ -691,14 +671,10 @@
   "pk": 89,
   "fields": {
     "seo_title": "",
-<<<<<<< HEAD
-    "seo_description": "Pay homage to the music and art of a Joy Division and Peter Saville, but with a Mirumee twist. Perfect live transmission apparel for dead souls.",
-=======
     "seo_description": "Pay homage to the music and art of Joy Division and Peter Saville, but with a Mirumee twist. Perfect live transmission apparel for dead souls.",
->>>>>>> f9fdf5ed
     "product_type": 14,
     "name": "Code Division T-shirt",
-    "description": "<p>Pay homage to the music and art of a Joy Division and Peter Saville, but with a Mirumee twist. Perfect live transmission apparel for dead souls.</p>",
+    "description": "<p>Pay homage to the music and art of Joy Division and Peter Saville, but with a Mirumee twist. Perfect live transmission apparel for dead souls.</p>",
     "category": 9,
     "price": {
       "_type": "Money",
