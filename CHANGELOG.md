--- conflicted
+++ resolved
@@ -33,11 +33,8 @@
 - Add ShopFetchTaxRates mutation - #3622 by @fowczarek
 - Add taxes section - #3622 by @dominik-zeglen
 - Expose in API list of supported payment gateways - #3639 by @fowczarek
-<<<<<<< HEAD
 - Display payment status in account order list page and account order detail page - #3637 by @jxltom
-=======
 - Fix bug where node order is not preserved in GraphQL API - #3632 by @jxltom
 - Support set arbitary charge status for dummy gateway in storefront 1.0 - #3648 by @jxltom
 - Fix typo in the definition of order UNFULFILLED status - #3649 by @jxltom
-- Add missing margin for order notes section - #3650 by @jxltom
->>>>>>> 3eb88550
+- Add missing margin for order notes section - #3650 by @jxltom