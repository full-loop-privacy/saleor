--- conflicted
+++ resolved
@@ -123,11 +123,8 @@
   - Create tasks for deleting order lines by deleting products or variants
 - Fix doubled checkout total price for one line and zero shipping price - #7532 by @IKarbowiak
 - Deprecate nested objects in TranslatableContent types - #7522 by @IKarbowiak
-<<<<<<< HEAD
 - Fix performance for User type on resolvers: orders, gift cards, events - #7574 by @tomaszszymanski129
-=======
 - Fix failing account mutations for app - #7569 by @IKarbowiak
->>>>>>> 486a38ff
 
 ### Breaking
 - Multichannel MVP: Multicurrency - #6242 by @fowczarek @d-wysocki
